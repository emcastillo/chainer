from __future__ import division
import copy
import unittest

import numpy
import six

from chainer import iterators
from chainer import serializer
from chainer import testing


class DummySerializer(serializer.Serializer):

    def __init__(self, target):
        super(DummySerializer, self).__init__()
        self.target = target

    def __getitem__(self, key):
        raise NotImplementedError

    def __call__(self, key, value):
        self.target[key] = value
        return self.target[key]


class DummyDeserializer(serializer.Deserializer):

    def __init__(self, target):
        super(DummyDeserializer, self).__init__()
        self.target = target

    def __getitem__(self, key):
        raise NotImplementedError

    def __call__(self, key, value):
        if isinstance(value, numpy.ndarray):
            value[:] = self.target[key]
        return self.target[key]


@testing.parameterize(*testing.product({
    'n_prefetch': [1, 2],
    'shared_mem': [None, 1000000],
}))
class TestMultiprocessIterator(unittest.TestCase):

    def setUp(self):
        self.n_processes = 2
        self.options = {'n_processes': self.n_processes,
                        'n_prefetch': self.n_prefetch,
                        'shared_mem': self.shared_mem}

    def test_iterator_repeat(self):
        dataset = [1, 2, 3, 4, 5, 6]
        it = iterators.MultiprocessIterator(dataset, 2, **self.options)
        for i in range(3):
            self.assertEqual(it.epoch, i)
            self.assertAlmostEqual(it.epoch_detail, i + 0 / 6)
            batch1 = it.next()
            self.assertEqual(len(batch1), 2)
            self.assertIsInstance(batch1, list)
            self.assertFalse(it.is_new_epoch)
            self.assertAlmostEqual(it.epoch_detail, i + 2 / 6)
            batch2 = it.next()
            self.assertEqual(len(batch2), 2)
            self.assertIsInstance(batch2, list)
            self.assertFalse(it.is_new_epoch)
            self.assertAlmostEqual(it.epoch_detail, i + 4 / 6)
            batch3 = it.next()
            self.assertEqual(len(batch3), 2)
            self.assertIsInstance(batch3, list)
            self.assertTrue(it.is_new_epoch)
            self.assertEqual(sorted(batch1 + batch2 + batch3), dataset)
            self.assertAlmostEqual(it.epoch_detail, i + 6 / 6)

    def test_iterator_list_type(self):
        dataset = [[i, numpy.zeros((10,)) + i] for i in range(6)]
        it = iterators.MultiprocessIterator(dataset, 2, **self.options)
        for i in range(3):
            self.assertEqual(it.epoch, i)
            self.assertAlmostEqual(it.epoch_detail, i)
            batches = {}
            for j in range(3):
                batch = it.next()
                self.assertEqual(len(batch), 2)
                if j != 2:
                    self.assertFalse(it.is_new_epoch)
                else:
                    self.assertTrue(it.is_new_epoch)
                self.assertAlmostEqual(
                    it.epoch_detail, (3 * i + j + 1) * 2 / 6)
                for x in batch:
                    self.assertIsInstance(x, list)
                    self.assertIsInstance(x[1], numpy.ndarray)
                    batches[x[0]] = x[1]

            self.assertEqual(len(batches), len(dataset))
            for k, v in six.iteritems(batches):
                numpy.testing.assert_allclose(dataset[k][1], v)

    def test_iterator_tuple_type(self):
        dataset = [(i, numpy.zeros((10,)) + i) for i in range(6)]
        it = iterators.MultiprocessIterator(dataset, 2, **self.options)
        for i in range(3):
            self.assertEqual(it.epoch, i)
            self.assertAlmostEqual(it.epoch_detail, i)
            batches = {}
            for j in range(3):
                batch = it.next()
                self.assertEqual(len(batch), 2)
                if j != 2:
                    self.assertFalse(it.is_new_epoch)
                else:
                    self.assertTrue(it.is_new_epoch)
                self.assertAlmostEqual(
                    it.epoch_detail, (3 * i + j + 1) * 2 / 6)
                for x in batch:
                    self.assertIsInstance(x, tuple)
                    self.assertIsInstance(x[1], numpy.ndarray)
                    batches[x[0]] = x[1]

            self.assertEqual(len(batches), len(dataset))
            for k, v in six.iteritems(batches):
                numpy.testing.assert_allclose(dataset[k][1], v)

    def test_iterator_dict_type(self):
        dataset = [{i: numpy.zeros((10,)) + i} for i in range(6)]
        it = iterators.MultiprocessIterator(dataset, 2, **self.options)
        for i in range(3):
            self.assertEqual(it.epoch, i)
            self.assertAlmostEqual(it.epoch_detail, i)
            batches = {}
            for j in range(3):
                batch = it.next()
                self.assertEqual(len(batch), 2)
                if j != 2:
                    self.assertFalse(it.is_new_epoch)
                else:
                    self.assertTrue(it.is_new_epoch)
                self.assertAlmostEqual(
                    it.epoch_detail, (3 * i + j + 1) * 2 / 6)
                for x in batch:
                    self.assertIsInstance(x, dict)
                    k = tuple(x)[0]
                    v = x[k]
                    self.assertIsInstance(v, numpy.ndarray)
                    batches[k] = v

            self.assertEqual(len(batches), len(dataset))
            for k, v in six.iteritems(batches):
                x = dataset[k][tuple(dataset[k])[0]]
                numpy.testing.assert_allclose(x, v)

    def test_iterator_repeat_not_even(self):
        dataset = [1, 2, 3, 4, 5]
        it = iterators.MultiprocessIterator(dataset, 2, **self.options)

        batches = sum([it.next() for _ in range(5)], [])
        self.assertEqual(sorted(batches), sorted(dataset * 2))

    def test_iterator_not_repeat(self):
        dataset = [1, 2, 3, 4, 5]
        it = iterators.MultiprocessIterator(
            dataset, 2, repeat=False, **self.options)

        batches = sum([it.next() for _ in range(3)], [])
        self.assertEqual(sorted(batches), dataset)
        for _ in range(2):
            self.assertRaises(StopIteration, it.next)

    def test_iterator_not_repeat_not_even(self):
        dataset = [1, 2, 3, 4, 5]
        it = iterators.MultiprocessIterator(
            dataset, 2, repeat=False, **self.options)

        self.assertAlmostEqual(it.epoch_detail, 0 / 5)
        batch1 = it.next()
        self.assertAlmostEqual(it.epoch_detail, 2 / 5)
        batch2 = it.next()
        self.assertAlmostEqual(it.epoch_detail, 4 / 5)
        batch3 = it.next()
        self.assertAlmostEqual(it.epoch_detail, 5 / 5)
        self.assertRaises(StopIteration, it.next)

        self.assertEqual(len(batch3), 1)
        self.assertEqual(sorted(batch1 + batch2 + batch3), dataset)

    def test_iterator_shuffle_divisible(self):
        dataset = list(range(10))
        it = iterators.MultiprocessIterator(
            dataset, 10, **self.options)
        self.assertNotEqual(it.next(), it.next())

    def test_iterator_shuffle_nondivisible(self):
        dataset = list(range(10))
        it = iterators.MultiprocessIterator(
            dataset, 3, **self.options)
        out = sum([it.next() for _ in range(7)], [])
        self.assertNotEqual(out[0:10], out[10:20])

    def test_copy_not_repeat(self):
        dataset = [1, 2, 3, 4, 5]
        it = iterators.MultiprocessIterator(
            dataset, 2, repeat=False, **self.options)
        copy_it = copy.copy(it)
        batches = sum([it.next() for _ in range(3)], [])
        self.assertEqual(sorted(batches), dataset)
        for _ in range(2):
            self.assertRaises(StopIteration, it.next)
        it = None

        batches = sum([copy_it.next() for _ in range(3)], [])
        self.assertEqual(sorted(batches), dataset)
        for _ in range(2):
            self.assertRaises(StopIteration, copy_it.next)


<<<<<<< HEAD
=======
@testing.parameterize(*testing.product({
    'n_prefetch': [1, 2],
    'shared_mem': [None, 1000000],
}))
class TestMultiprocessIteratorSerialize(unittest.TestCase):

    def setUp(self):
        self.n_processes = 2
        self.options = {'n_processes': self.n_processes,
                        'n_prefetch': self.n_prefetch,
                        'shared_mem': self.shared_mem}

    def test_iterator_serialize(self):
        dataset = [1, 2, 3, 4, 5, 6]
        it = iterators.MultiprocessIterator(dataset, 2, **self.options)

        self.assertEqual(it.epoch, 0)
        self.assertAlmostEqual(it.epoch_detail, 0 / 6)
        batch1 = it.next()
        self.assertEqual(len(batch1), 2)
        self.assertIsInstance(batch1, list)
        self.assertFalse(it.is_new_epoch)
        self.assertAlmostEqual(it.epoch_detail, 2 / 6)
        batch2 = it.next()
        self.assertEqual(len(batch2), 2)
        self.assertIsInstance(batch2, list)
        self.assertFalse(it.is_new_epoch)
        self.assertAlmostEqual(it.epoch_detail, 4 / 6)

        target = dict()
        it.serialize(DummySerializer(target))

        it = iterators.MultiprocessIterator(dataset, 2, **self.options)
        it.serialize(DummyDeserializer(target))
        self.assertFalse(it.is_new_epoch)
        self.assertAlmostEqual(it.epoch_detail, 4 / 6)

        batch3 = it.next()
        self.assertEqual(len(batch3), 2)
        self.assertIsInstance(batch3, list)
        self.assertTrue(it.is_new_epoch)
        self.assertEqual(sorted(batch1 + batch2 + batch3), dataset)
        self.assertAlmostEqual(it.epoch_detail, 6 / 6)


>>>>>>> 31f492d2
testing.run_module(__name__, __file__)<|MERGE_RESOLUTION|>--- conflicted
+++ resolved
@@ -216,8 +216,6 @@
             self.assertRaises(StopIteration, copy_it.next)
 
 
-<<<<<<< HEAD
-=======
 @testing.parameterize(*testing.product({
     'n_prefetch': [1, 2],
     'shared_mem': [None, 1000000],
@@ -263,5 +261,4 @@
         self.assertAlmostEqual(it.epoch_detail, 6 / 6)
 
 
->>>>>>> 31f492d2
 testing.run_module(__name__, __file__)