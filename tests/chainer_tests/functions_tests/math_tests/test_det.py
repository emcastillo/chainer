import unittest

import numpy
import six

import chainer
from chainer import cuda
from chainer import functions as F
from chainer import gradient_check
from chainer import testing
from chainer.testing import attr
from chainer.testing import condition
from chainer.utils import type_check


class DetFunctionTestBase(object):

    def det_transpose(self, gpu=False):
        if gpu:
            cx = cuda.to_gpu(self.x)
            ct = cuda.to_gpu(self.ct)
        else:
            cx = self.x
            ct = self.ct
        xn = chainer.Variable(cx)
        xt = chainer.Variable(ct)
        yn = self.det(xn)
        yt = self.det(xt)
        gradient_check.assert_allclose(yn.data, yt.data, rtol=1e-4, atol=1)

    @attr.gpu
    @condition.retry(3)
    def test_det_transpose_gpu(self):
        self.det_transpose(gpu=True)

    @condition.retry(3)
    def test_det_transpose_cpu(self):
        self.det_transpose(gpu=False)

    def det_scaling(self, gpu=False):
        scaling = numpy.random.randn(1).astype('float32')
        if gpu:
            cx = cuda.to_gpu(self.x)
            sx = cuda.to_gpu(scaling * self.x)
        else:
            cx = self.x
            sx = scaling * self.x
        c = float(scaling ** self.x.shape[1])
        cxv = chainer.Variable(cx)
        sxv = chainer.Variable(sx)
        cxd = self.det(cxv)
        sxd = self.det(sxv)
        gradient_check.assert_allclose(cxd.data * c, sxd.data)

    @attr.gpu
    @condition.retry(3)
    def test_det_scaling_gpu(self):
        self.det_scaling(gpu=True)

    @condition.retry(3)
    def test_det_scaling_cpu(self):
        self.det_scaling(gpu=False)

    def det_identity(self, gpu=False):
        if self.batched:
            chk = numpy.ones(len(self.x), dtype=numpy.float32)
            dt = numpy.identity(self.x.shape[1], dtype=numpy.float32)
            idt = numpy.repeat(dt[None], len(self.x), axis=0)
        else:
            idt = numpy.identity(self.x.shape[1], dtype=numpy.float32)
            chk = numpy.ones(1, dtype=numpy.float32)
        if gpu:
            chk = cuda.to_gpu(chk)
            idt = cuda.to_gpu(idt)
        idtv = chainer.Variable(idt)
        idtd = self.det(idtv)
        gradient_check.assert_allclose(idtd.data, chk, rtol=1e-4, atol=1e-4)

    @attr.gpu
    def test_det_identity_gpu(self):
        self.det_identity(gpu=True)

    def test_det_identity_cpu(self):
        self.det_identity(gpu=False)

    def det_product(self, gpu=False):
        if gpu:
            cx = cuda.to_gpu(self.x)
            cy = cuda.to_gpu(self.y)
        else:
            cx = self.x
            cy = self.y
        vx = chainer.Variable(cx)
        vy = chainer.Variable(cy)
        dxy1 = self.det(self.matmul(vx, vy))
        dxy2 = self.det(vx) * self.det(vy)
        gradient_check.assert_allclose(dxy1.data, dxy2.data, rtol=1e-4,
                                       atol=1e-4)

    @condition.retry(3)
    def test_det_product_cpu(self):
        self.det_product(gpu=False)

    @attr.gpu
    @condition.retry(3)
    def test_det_product_gpu(self):
        self.det_product(gpu=True)

    @attr.gpu
    @condition.retry(3)
    def test_batch_backward_gpu(self):
        x_data = cuda.to_gpu(self.x)
        y_grad = cuda.to_gpu(self.gy)
        gradient_check.check_backward(self.det, x_data, y_grad)

    @condition.retry(3)
    def test_batch_backward_cpu(self):
        x_data, y_grad = self.x, self.gy
        gradient_check.check_backward(self.det, x_data, y_grad)

    def check_single_matrix(self, x):
        x = chainer.Variable(x)
        y = self.det(x)
        if self.batched:
            self.assertEqual(y.data.ndim, 1)
        else:
            self.assertEqual(y.data.ndim, 0)

    def test_single_matrix_cpu(self):
        self.check_single_matrix(self.x)

    @attr.gpu
    def test_expect_scalar_gpu(self):
        self.check_single_matrix(cuda.to_gpu(self.x))

    def check_zero_det(self, x, gy, err):
        if self.batched:
            x[0, ...] = 0.0
        else:
            x[...] = 0.0
        with self.assertRaises(err):
            gradient_check.check_backward(self.det, x, gy)

    def test_zero_det_cpu(self):
        self.check_zero_det(self.x, self.gy, numpy.linalg.LinAlgError)

    @attr.gpu
    def test_zero_det_gpu(self):
        self.check_zero_det(
            cuda.to_gpu(self.x), cuda.to_gpu(self.gy), ValueError)


class TestSquareBatchDet(DetFunctionTestBase, unittest.TestCase):

    def setUp(self):
        self.x = numpy.random.uniform(.5, 1, (6, 3, 3)).astype(numpy.float32)
        self.y = numpy.random.uniform(.5, 1, (6, 3, 3)).astype(numpy.float32)
        self.gy = numpy.random.uniform(-1, 1, (6,)).astype(numpy.float32)
        self.ct = self.x.transpose(0, 2, 1)
        self.det = F.batch_det
        self.matmul = F.batch_matmul
        self.batched = True


class TestSquareDet(DetFunctionTestBase, unittest.TestCase):

    def setUp(self):
        self.x = numpy.random.uniform(.5, 1, (5, 5)).astype(numpy.float32)
        self.y = numpy.random.uniform(.5, 1, (5, 5)).astype(numpy.float32)
        self.gy = numpy.random.uniform(-1, 1, ()).astype(numpy.float32)
        self.ct = self.x.transpose()
        self.det = F.det
        self.matmul = F.matmul
        self.batched = False


<<<<<<< HEAD
class TestDetSmallCase(unittest.TestCase):
=======
    def setUp(self):
        self.x = numpy.random.uniform(.5, 1, (6, 3, 3)).astype(numpy.float32)
        self.y = numpy.random.uniform(.5, 1, (6, 3, 3)).astype(numpy.float32)
        self.gy = numpy.random.uniform(-1, 1, (6,)).astype(numpy.float32)
        self.ct = self.x.transpose(0, 2, 1)
>>>>>>> c5388b29

    def setUp(self):
        self.x = numpy.random.uniform(.5, 1, (2, 2)).astype(numpy.float32)

    def check_by_definition(self, x):
        ans = F.det(chainer.Variable(x)).data
        y = x[0, 0] * x[1, 1] - x[0, 1] * x[1, 0]
        gradient_check.assert_allclose(ans, y)

    @condition.retry(3)
    def test_answer_cpu(self):
        self.check_by_definition(self.x)

    @attr.gpu
    @condition.retry(3)
    def test_answer_gpu(self):
        self.check_by_definition(cuda.to_gpu(self.x))

<<<<<<< HEAD

@testing.parameterize(
    *testing.product({
        'shape': [(s, s) for s in six.moves.range(1, 5)],
    }))
class TestDetGPUCPUConsistency(unittest.TestCase):

    def setUp(self):
        self.x = numpy.random.uniform(.5, 1, self.shape).astype(numpy.float32)

    @attr.gpu
    @condition.retry(3)
    def test_answer_gpu_cpu(self):
        x = cuda.to_gpu(self.x)
        y = F.det(chainer.Variable(x))
        gpu = cuda.to_cpu(y.data)
        cpu = numpy.linalg.det(self.x)
        gradient_check.assert_allclose(gpu, cpu)


@testing.parameterize(
    *testing.product({
        'shape': [(w, s, s) for s in six.moves.range(1, 5)
                  for w in six.moves.range(1, 5)],
    }))
class TestBatchDetGPUCPUConsistency(unittest.TestCase):

    def setUp(self):
        self.x = numpy.random.uniform(.5, 1, self.shape).astype(numpy.float32)

    @attr.gpu
    @condition.retry(3)
    def test_answer_gpu_cpu(self):
        x = cuda.to_gpu(self.x)
        y = F.batch_det(chainer.Variable(x))
        gpu = cuda.to_cpu(y.data)
        cpu = numpy.linalg.det(self.x)
        gradient_check.assert_allclose(gpu, cpu)
=======
    def setUp(self):
        self.x = numpy.random.uniform(.5, 1, (5, 5)).astype(numpy.float32)
        self.y = numpy.random.uniform(.5, 1, (5, 5)).astype(numpy.float32)
        self.gy = numpy.random.uniform(-1, 1, ()).astype(numpy.float32)
        self.ct = self.x.transpose()
>>>>>>> c5388b29


class DetFunctionRaiseTest(unittest.TestCase):

    def test_invalid_ndim(self):
        with self.assertRaises(type_check.InvalidType):
            F.batch_det(chainer.Variable(numpy.zeros((2, 2))))

    def test_invalid_shape(self):
        with self.assertRaises(type_check.InvalidType):
            F.batch_det(chainer.Variable(numpy.zeros((1, 2))))


testing.run_module(__name__, __file__)<|MERGE_RESOLUTION|>--- conflicted
+++ resolved
@@ -174,15 +174,7 @@
         self.batched = False
 
 
-<<<<<<< HEAD
 class TestDetSmallCase(unittest.TestCase):
-=======
-    def setUp(self):
-        self.x = numpy.random.uniform(.5, 1, (6, 3, 3)).astype(numpy.float32)
-        self.y = numpy.random.uniform(.5, 1, (6, 3, 3)).astype(numpy.float32)
-        self.gy = numpy.random.uniform(-1, 1, (6,)).astype(numpy.float32)
-        self.ct = self.x.transpose(0, 2, 1)
->>>>>>> c5388b29
 
     def setUp(self):
         self.x = numpy.random.uniform(.5, 1, (2, 2)).astype(numpy.float32)
@@ -201,7 +193,6 @@
     def test_answer_gpu(self):
         self.check_by_definition(cuda.to_gpu(self.x))
 
-<<<<<<< HEAD
 
 @testing.parameterize(
     *testing.product({
@@ -240,13 +231,6 @@
         gpu = cuda.to_cpu(y.data)
         cpu = numpy.linalg.det(self.x)
         gradient_check.assert_allclose(gpu, cpu)
-=======
-    def setUp(self):
-        self.x = numpy.random.uniform(.5, 1, (5, 5)).astype(numpy.float32)
-        self.y = numpy.random.uniform(.5, 1, (5, 5)).astype(numpy.float32)
-        self.gy = numpy.random.uniform(-1, 1, ()).astype(numpy.float32)
-        self.ct = self.x.transpose()
->>>>>>> c5388b29
 
 
 class DetFunctionRaiseTest(unittest.TestCase):
