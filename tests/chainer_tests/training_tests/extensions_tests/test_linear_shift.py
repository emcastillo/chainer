--- conflicted
+++ resolved
@@ -1,58 +1,10 @@
-import numpy
 import unittest
 
 import mock
 
-from chainer import serializer
 from chainer import testing
 from chainer import training
 from chainer.training import extensions
-
-
-class DummySerializer(serializer.Serializer):
-
-    def __init__(self, target):
-        super(DummySerializer, self).__init__()
-        self.target = target
-
-    def __getitem__(self, key):
-        raise NotImplementedError
-
-    def __call__(self, key, value):
-        self.target[key] = value
-        return self.target[key]
-
-
-class DummyDeserializer(serializer.Deserializer):
-
-    def __init__(self, target):
-        super(DummyDeserializer, self).__init__()
-        self.target = target
-
-    def __getitem__(self, key):
-        raise NotImplementedError
-
-    def __call__(self, key, value):
-        if value is None:
-            value = self.target[key]
-        elif isinstance(value, numpy.ndarray):
-            numpy.copyto(value, self.target[key])
-        else:
-            value = type(value)(numpy.asarray(self.target[key]))
-        return value
-
-
-def _get_mocked_trainer():
-    trainer = mock.Mock()
-
-    def update():
-        trainer.updater.iteration += 1
-    trainer.updater.iteration = 0
-    trainer.updater.update = update
-
-    trainer.updater.get_optimizer = lambda _: trainer.updater.optimizer
-
-    return trainer
 
 
 class TestLinearShift(unittest.TestCase):
@@ -62,19 +14,10 @@
     expect = [2.0, 2.0, 2.0, 2.0, 4.0, 4.0, 6.0, 6.0, 6.0, 6.0]
 
     def setUp(self):
-<<<<<<< HEAD
         self.optimizer = mock.MagicMock()
-        self.trainer = testing.get_trainer_with_mock_updater((3, 'iteration'))
         self.extension = extensions.LinearShift(
             'x', self.value_range, self.time_range, self.optimizer)
 
-    def test_call(self):
-        for e in self.expect:
-            self.extension(self.trainer)
-            self.assertEqual(self.optimizer.x, e)
-=======
-        self.trainer = _get_mocked_trainer()
-        self.optimizer = self.trainer.updater.get_optimizer('main')
         self.interval = 2
         self.trigger = training.get_trigger((self.interval, 'iteration'))
 
@@ -104,35 +47,6 @@
             'x', self.value_range, self.time_range, optimizer)
         self._run_trainer(extension, self.expect, optimizer)
 
-    def test_serialize(self):
-        self.trainer.updater.optimizer.x = 0
-        extension = extensions.LinearShift(
-            'x', self.value_range, self.time_range)
-        self._run_trainer(extension, self.expect[:len(self.expect) // 2])
-        target = dict()
-        extension.serialize(DummySerializer(target))
-
-        self.trainer.updater.optimizer.x = 0
-        extension = extensions.LinearShift(
-            'x', self.value_range, self.time_range)
-        extension.serialize(DummyDeserializer(target))
-        self._run_trainer(extension, self.expect[len(self.expect) // 2:])
-
-    def test_serialize_before_first_interval(self):
-        self.trainer.updater.optimizer.x = 0
-        extension = extensions.LinearShift(
-            'x', self.value_range, self.time_range)
-        self._run_trainer(extension, self.expect[:self.interval - 1])
-        target = dict()
-        extension.serialize(DummySerializer(target))
-
-        self.trainer.updater.optimizer.x = 0
-        extension = extensions.LinearShift(
-            'x', self.value_range, self.time_range)
-        extension.serialize(DummyDeserializer(target))
-        self._run_trainer(extension, self.expect[self.interval - 1:])
->>>>>>> 52b2a320
-
     def test_resume(self):
         new_optimizer = mock.Mock()
         new_extension = extensions.LinearShift(
