import numpy
import pytest

import chainer
import chainerx
import chainerx.testing

from chainerx_tests import array_utils
from chainerx_tests import dtype_utils
from chainerx_tests import op_utils


@op_utils.op_test(['native:0', 'cuda:0'])
@chainer.testing.parameterize_pytest('a_shape,b_shape', [
    ((), ()),
    ((), (2, 3)),
    ((2, 0), (0, 3)),
    ((0, 0), (0, 0)),
    ((2, 3), (3, 4)),
    ((4, 5, 2), (3, 2, 5)),
    ((2, 3, 4, 4), (3, 4, 2)),
    ((2, 2, 3, 1), (2, 1, 3, 1,  4)),
    ((2, 4, 3), (1, 2, 3, 2))

    # TODO(niboshi): Add test cases for more than 2 ndim
])
@chainer.testing.parameterize_pytest(
    'in_dtypes,chx_expected_dtype', dtype_utils.result_dtypes_two_arrays)
@chainer.testing.parameterize_pytest('is_module', [True, False])
class TestDot(op_utils.NumpyOpTest):

    def setup(self):
        device = chainerx.get_default_device()
        a_dtype, b_dtype = self.in_dtypes
        a_kind = numpy.dtype(a_dtype).kind
        b_kind = numpy.dtype(b_dtype).kind
        # TODO(beam2d): Remove the skip after supporting non-float dot on CUDA
        if device.name == 'cuda:0' and (a_kind != 'f' and b_kind != 'f'):
            pytest.skip('non-float dot is not supported on CUDA')

        # Skip backward/double-backward tests for int dtypes
        if a_kind != 'f' or b_kind != 'f':
            self.skip_backward_test = True
            self.skip_double_backward_test = True
        # Skip backward/double-backward tests if the output will be
        # disconnected.
        # TODO(niboshi): Remove this skip condition after enabling backward()
        # for such cases.
        if self.a_shape and self.a_shape[-1] == 0:
            self.skip_backward_test = True
            self.skip_double_backward_test = True

        if a_dtype == 'float16' or b_dtype == 'float16':
            self.check_forward_options.update({
                'rtol': 1e-2, 'atol': 1e-2})
            self.check_backward_options.update({
                'rtol': 1e-2, 'atol': 1e-2})
            self.check_double_backward_options.update({
                'rtol': 1e-2, 'atol': 1e-2})

    def generate_inputs(self):
        a_dtype, b_dtype = self.in_dtypes
        a_shape = self.a_shape
        b_shape = self.b_shape
        a = numpy.random.uniform(-1, 1, a_shape).astype(a_dtype)
        b = numpy.random.uniform(-1, 1, b_shape).astype(b_dtype)
        return a, b

    def forward_xp(self, inputs, xp):
        a, b = inputs
        if self.is_module:
            y = xp.dot(a, b)
        else:
            y = a.dot(b)
        y = dtype_utils.cast_if_numpy_array(xp, y, self.chx_expected_dtype)
        return y,


@chainerx.testing.numpy_chainerx_array_equal(
    accept_error=(chainerx.DimensionError, ValueError))
@pytest.mark.parametrize('a_shape,b_shape', [
    ((3, 2), (1, 3)),
    ((4, 3, 2, 5), (6, 4, 1, 2))
])
@pytest.mark.parametrize_device(['native:0', 'cuda:0'])
def test_dot_invalid(is_module, xp, device, a_shape, b_shape, dtype):
    # TODO(beam2d): Remove the skip after supporting non-float dot on CUDA
    if device.name == 'cuda:0' and numpy.dtype(dtype).kind != 'f':
        return chainerx.testing.ignore()
    a = array_utils.create_dummy_ndarray(xp, a_shape, dtype)
    b = array_utils.create_dummy_ndarray(xp, b_shape, dtype)
    if is_module:
        return xp.dot(a, b)
    else:
        return a.dot(b)


class NumpyLinalgOpTest(op_utils.NumpyOpTest):

    dodge_nondifferentiable = True

    def setup(self):
        device = chainerx.get_default_device()
        if (device.backend.name == 'native'
                and not chainerx.linalg._is_lapack_available()):
            pytest.skip('LAPACK is not linked to ChainerX')
<<<<<<< HEAD
        self.check_backward_options.update({'rtol': 5e-3})
        self.check_double_backward_options.update({'rtol': 5e-3})
=======
>>>>>>> 728d9411


@op_utils.op_test(['native:0', 'cuda:0'])
@chainer.testing.parameterize(*(
    chainer.testing.product({
<<<<<<< HEAD
        'shape': [(1, 1), (2, 3), (3, 2), (6, 6)],
        'dtype': ['float32', 'float64'],
        'full_matrices': [False],
        'compute_uv': [True]
    }) + chainer.testing.product({
        'shape': [(1, 1), (2, 3), (3, 2), (6, 6)],
        'dtype': ['float32', 'float64'],
        'full_matrices': [True],
        'compute_uv': [False],
        'skip_backward_test': [True],
        'skip_double_backward_test': [True],
    })
))
class TestSVD(NumpyLinalgOpTest):

    def generate_inputs(self):
        a = numpy.random.random(self.shape).astype(self.dtype)
        return a,

    def forward_xp(self, inputs, xp):
        a, = inputs
        out = xp.linalg.svd(a,
                            full_matrices=self.full_matrices,
                            compute_uv=self.compute_uv)
        # NOTE: cuSOLVER's (CuPy's) and NumPy's outputs of u and v might
        # differ in signs, which is not a problem mathematically
        if self.compute_uv:
            u, s, v = out
            return xp.abs(u), s, xp.abs(v)
        else:
            if xp is chainerx:
                _, s, _ = out
            else:
                s = out
            return s,
=======
        'shape': [(1, 1), (3, 3), (6, 6)],
        'b_columns': [(), (1,), (3,), (4,)],
        'dtype': ['float32', 'float64']
    })
))
class TestSolve(NumpyLinalgOpTest):

    def generate_inputs(self):
        a = numpy.random.random(self.shape).astype(self.dtype)
        b = numpy.random.random(
            (self.shape[0], *self.b_columns)).astype(self.dtype)
        return a, b

    def forward_xp(self, inputs, xp):
        a, b = inputs
        out = xp.linalg.solve(a, b)
        return out,
>>>>>>> 728d9411


@op_utils.op_test(['native:0', 'cuda:0'])
@chainer.testing.parameterize(*(
    chainer.testing.product({
<<<<<<< HEAD
        'shape': [(1, 1), (2, 3), (3, 2), (6, 6)],
        'rcond': [1e-15, 1e-9, 1e-6, 1e-3],
        'dtype': ['float32', 'float64']
    })
))
class TestPseudoInverse(NumpyLinalgOpTest):
=======
        'shape': [(2, 3), (3, 2)],
        'dtype': ['float32', 'float64']
    })
))
class TestSolveFailing(NumpyLinalgOpTest):

    forward_accept_errors = (numpy.linalg.LinAlgError,
                             chainerx.DimensionError)

    def generate_inputs(self):
        a = numpy.random.random(self.shape).astype(self.dtype)
        b = numpy.random.random(self.shape).astype(self.dtype)
        return a, b

    def forward_xp(self, inputs, xp):
        a, b = inputs
        out = xp.linalg.solve(a, b)
        return out,


@op_utils.op_test(['native:0', 'cuda:0'])
@chainer.testing.parameterize(*(
    chainer.testing.product({
        'shape': [(1, 1), (3, 3), (6, 6)],
        'dtype': ['float32', 'float64']
    })
))
class TestInverse(NumpyLinalgOpTest):
>>>>>>> 728d9411

    def generate_inputs(self):
        a = numpy.random.random(self.shape).astype(self.dtype)
        return a,

    def forward_xp(self, inputs, xp):
        a, = inputs
<<<<<<< HEAD
        out = xp.linalg.pinv(a, rcond=self.rcond)
=======
        out = xp.linalg.inv(a)
>>>>>>> 728d9411
        return out,


@op_utils.op_test(['native:0', 'cuda:0'])
@chainer.testing.parameterize(*(
    chainer.testing.product({
<<<<<<< HEAD
        'shape': [(), ],
        'rcond': [1e-15, 1e-9, 1e-6, 1e-3],
        'dtype': ['float32', 'float64']
    })
))
class TestPseudoInverseFailing(NumpyLinalgOpTest):

    forward_accept_errors = (numpy.linalg.LinAlgError,
                             chainerx.ChainerxError,
=======
        'shape': [(2, 3), (3, 2)],
        'dtype': ['float32', 'float64']
    })
))
class TestInverseFailing(NumpyLinalgOpTest):

    forward_accept_errors = (numpy.linalg.LinAlgError,
>>>>>>> 728d9411
                             chainerx.DimensionError)

    def generate_inputs(self):
        a = numpy.random.random(self.shape).astype(self.dtype)
        return a,

    def forward_xp(self, inputs, xp):
        a, = inputs
<<<<<<< HEAD
        out = xp.linalg.pinv(a, rcond=self.rcond)
=======
        out = xp.linalg.inv(a)
>>>>>>> 728d9411
        return out,


@op_utils.op_test(['native:0', 'cuda:0'])
<<<<<<< HEAD
@chainer.testing.parameterize_pytest('shape', [(2, 3)])
@chainer.testing.parameterize_pytest('dtype', ['float16'])
class TestPseudoInverseDtypeFailing(NumpyLinalgOpTest):
=======
@chainer.testing.parameterize_pytest('shape', [(3, 3)])
@chainer.testing.parameterize_pytest('dtype', ['float16'])
class TestInverseDtypeFailing(NumpyLinalgOpTest):
>>>>>>> 728d9411

    forward_accept_errors = (TypeError,
                             chainerx.DtypeError)

    def generate_inputs(self):
        a = numpy.random.random(self.shape).astype(self.dtype)
        return a,

    def forward_xp(self, inputs, xp):
        a, = inputs
<<<<<<< HEAD
        out = xp.linalg.pinv(a)
=======
        out = xp.linalg.inv(a)
>>>>>>> 728d9411
        return out,


@op_utils.op_test(['native:0', 'cuda:0'])
<<<<<<< HEAD
@chainer.testing.parameterize_pytest('shape', [(2, 3)])
@chainer.testing.parameterize_pytest('dtype', ['float16'])
class TestSVDDtypeFailing(NumpyLinalgOpTest):
=======
@chainer.testing.parameterize_pytest('shape', [(3, 3)])
@chainer.testing.parameterize_pytest('dtype', ['float16'])
class TestSolveDtypeFailing(NumpyLinalgOpTest):
>>>>>>> 728d9411

    forward_accept_errors = (TypeError,
                             chainerx.DtypeError)

    def generate_inputs(self):
        a = numpy.random.random(self.shape).astype(self.dtype)
<<<<<<< HEAD
        return a,

    def forward_xp(self, inputs, xp):
        a, = inputs
        out = xp.linalg.svd(a)
        u, s, v = out
        return xp.abs(u), s, xp.abs(v)
=======
        b = numpy.random.random(self.shape).astype(self.dtype)
        return a, b

    def forward_xp(self, inputs, xp):
        a, b = inputs
        out = xp.linalg.solve(a, b)
        return out,
>>>>>>> 728d9411
<|MERGE_RESOLUTION|>--- conflicted
+++ resolved
@@ -104,17 +104,136 @@
         if (device.backend.name == 'native'
                 and not chainerx.linalg._is_lapack_available()):
             pytest.skip('LAPACK is not linked to ChainerX')
-<<<<<<< HEAD
         self.check_backward_options.update({'rtol': 5e-3})
         self.check_double_backward_options.update({'rtol': 5e-3})
-=======
->>>>>>> 728d9411
-
-
-@op_utils.op_test(['native:0', 'cuda:0'])
-@chainer.testing.parameterize(*(
-    chainer.testing.product({
-<<<<<<< HEAD
+
+
+@op_utils.op_test(['native:0', 'cuda:0'])
+@chainer.testing.parameterize(*(
+    chainer.testing.product({
+        'shape': [(1, 1), (3, 3), (6, 6)],
+        'b_columns': [(), (1,), (3,), (4,)],
+        'dtype': ['float32', 'float64']
+    })
+))
+class TestSolve(NumpyLinalgOpTest):
+
+    def generate_inputs(self):
+        a = numpy.random.random(self.shape).astype(self.dtype)
+        b = numpy.random.random(
+            (self.shape[0], *self.b_columns)).astype(self.dtype)
+        return a, b
+
+    def forward_xp(self, inputs, xp):
+        a, b = inputs
+        out = xp.linalg.solve(a, b)
+        return out,
+
+
+@op_utils.op_test(['native:0', 'cuda:0'])
+@chainer.testing.parameterize(*(
+    chainer.testing.product({
+        'shape': [(2, 3), (3, 2)],
+        'dtype': ['float32', 'float64']
+    })
+))
+class TestSolveFailing(NumpyLinalgOpTest):
+
+    forward_accept_errors = (numpy.linalg.LinAlgError,
+                             chainerx.DimensionError)
+
+    def generate_inputs(self):
+        a = numpy.random.random(self.shape).astype(self.dtype)
+        b = numpy.random.random(self.shape).astype(self.dtype)
+        return a, b
+
+    def forward_xp(self, inputs, xp):
+        a, b = inputs
+        out = xp.linalg.solve(a, b)
+        return out,
+
+
+@op_utils.op_test(['native:0', 'cuda:0'])
+@chainer.testing.parameterize(*(
+    chainer.testing.product({
+        'shape': [(1, 1), (3, 3), (6, 6)],
+        'dtype': ['float32', 'float64']
+    })
+))
+class TestInverse(NumpyLinalgOpTest):
+
+    def generate_inputs(self):
+        a = numpy.random.random(self.shape).astype(self.dtype)
+        return a,
+
+    def forward_xp(self, inputs, xp):
+        a, = inputs
+        out = xp.linalg.inv(a)
+        return out,
+
+
+@op_utils.op_test(['native:0', 'cuda:0'])
+@chainer.testing.parameterize(*(
+    chainer.testing.product({
+        'shape': [(2, 3), (3, 2)],
+        'dtype': ['float32', 'float64']
+    })
+))
+class TestInverseFailing(NumpyLinalgOpTest):
+
+    forward_accept_errors = (numpy.linalg.LinAlgError,
+                             chainerx.DimensionError)
+
+    def generate_inputs(self):
+        a = numpy.random.random(self.shape).astype(self.dtype)
+        return a,
+
+    def forward_xp(self, inputs, xp):
+        a, = inputs
+        out = xp.linalg.inv(a)
+        return out,
+
+
+@op_utils.op_test(['native:0', 'cuda:0'])
+@chainer.testing.parameterize_pytest('shape', [(3, 3)])
+@chainer.testing.parameterize_pytest('dtype', ['float16'])
+class TestInverseDtypeFailing(NumpyLinalgOpTest):
+
+    forward_accept_errors = (TypeError,
+                             chainerx.DtypeError)
+
+    def generate_inputs(self):
+        a = numpy.random.random(self.shape).astype(self.dtype)
+        return a,
+
+    def forward_xp(self, inputs, xp):
+        a, = inputs
+        out = xp.linalg.inv(a)
+        return out,
+
+
+@op_utils.op_test(['native:0', 'cuda:0'])
+@chainer.testing.parameterize_pytest('shape', [(3, 3)])
+@chainer.testing.parameterize_pytest('dtype', ['float16'])
+class TestSolveDtypeFailing(NumpyLinalgOpTest):
+
+    forward_accept_errors = (TypeError,
+                             chainerx.DtypeError)
+
+    def generate_inputs(self):
+        a = numpy.random.random(self.shape).astype(self.dtype)
+        b = numpy.random.random(self.shape).astype(self.dtype)
+        return a, b
+
+    def forward_xp(self, inputs, xp):
+        a, b = inputs
+        out = xp.linalg.solve(a, b)
+        return out,
+
+
+@op_utils.op_test(['native:0', 'cuda:0'])
+@chainer.testing.parameterize(*(
+    chainer.testing.product({
         'shape': [(1, 1), (2, 3), (3, 2), (6, 6)],
         'dtype': ['float32', 'float64'],
         'full_matrices': [False],
@@ -150,86 +269,31 @@
             else:
                 s = out
             return s,
-=======
-        'shape': [(1, 1), (3, 3), (6, 6)],
-        'b_columns': [(), (1,), (3,), (4,)],
-        'dtype': ['float32', 'float64']
-    })
-))
-class TestSolve(NumpyLinalgOpTest):
-
-    def generate_inputs(self):
-        a = numpy.random.random(self.shape).astype(self.dtype)
-        b = numpy.random.random(
-            (self.shape[0], *self.b_columns)).astype(self.dtype)
-        return a, b
-
-    def forward_xp(self, inputs, xp):
-        a, b = inputs
-        out = xp.linalg.solve(a, b)
-        return out,
->>>>>>> 728d9411
-
-
-@op_utils.op_test(['native:0', 'cuda:0'])
-@chainer.testing.parameterize(*(
-    chainer.testing.product({
-<<<<<<< HEAD
+
+
+@op_utils.op_test(['native:0', 'cuda:0'])
+@chainer.testing.parameterize(*(
+    chainer.testing.product({
         'shape': [(1, 1), (2, 3), (3, 2), (6, 6)],
         'rcond': [1e-15, 1e-9, 1e-6, 1e-3],
         'dtype': ['float32', 'float64']
     })
 ))
 class TestPseudoInverse(NumpyLinalgOpTest):
-=======
-        'shape': [(2, 3), (3, 2)],
-        'dtype': ['float32', 'float64']
-    })
-))
-class TestSolveFailing(NumpyLinalgOpTest):
-
-    forward_accept_errors = (numpy.linalg.LinAlgError,
-                             chainerx.DimensionError)
-
-    def generate_inputs(self):
-        a = numpy.random.random(self.shape).astype(self.dtype)
-        b = numpy.random.random(self.shape).astype(self.dtype)
-        return a, b
-
-    def forward_xp(self, inputs, xp):
-        a, b = inputs
-        out = xp.linalg.solve(a, b)
-        return out,
-
-
-@op_utils.op_test(['native:0', 'cuda:0'])
-@chainer.testing.parameterize(*(
-    chainer.testing.product({
-        'shape': [(1, 1), (3, 3), (6, 6)],
-        'dtype': ['float32', 'float64']
-    })
-))
-class TestInverse(NumpyLinalgOpTest):
->>>>>>> 728d9411
-
-    def generate_inputs(self):
-        a = numpy.random.random(self.shape).astype(self.dtype)
-        return a,
-
-    def forward_xp(self, inputs, xp):
-        a, = inputs
-<<<<<<< HEAD
+
+    def generate_inputs(self):
+        a = numpy.random.random(self.shape).astype(self.dtype)
+        return a,
+
+    def forward_xp(self, inputs, xp):
+        a, = inputs
         out = xp.linalg.pinv(a, rcond=self.rcond)
-=======
-        out = xp.linalg.inv(a)
->>>>>>> 728d9411
-        return out,
-
-
-@op_utils.op_test(['native:0', 'cuda:0'])
-@chainer.testing.parameterize(*(
-    chainer.testing.product({
-<<<<<<< HEAD
+        return out,
+
+
+@op_utils.op_test(['native:0', 'cuda:0'])
+@chainer.testing.parameterize(*(
+    chainer.testing.product({
         'shape': [(), ],
         'rcond': [1e-15, 1e-9, 1e-6, 1e-3],
         'dtype': ['float32', 'float64']
@@ -239,15 +303,6 @@
 
     forward_accept_errors = (numpy.linalg.LinAlgError,
                              chainerx.ChainerxError,
-=======
-        'shape': [(2, 3), (3, 2)],
-        'dtype': ['float32', 'float64']
-    })
-))
-class TestInverseFailing(NumpyLinalgOpTest):
-
-    forward_accept_errors = (numpy.linalg.LinAlgError,
->>>>>>> 728d9411
                              chainerx.DimensionError)
 
     def generate_inputs(self):
@@ -256,24 +311,14 @@
 
     def forward_xp(self, inputs, xp):
         a, = inputs
-<<<<<<< HEAD
         out = xp.linalg.pinv(a, rcond=self.rcond)
-=======
-        out = xp.linalg.inv(a)
->>>>>>> 728d9411
-        return out,
-
-
-@op_utils.op_test(['native:0', 'cuda:0'])
-<<<<<<< HEAD
+        return out,
+
+
+@op_utils.op_test(['native:0', 'cuda:0'])
 @chainer.testing.parameterize_pytest('shape', [(2, 3)])
 @chainer.testing.parameterize_pytest('dtype', ['float16'])
 class TestPseudoInverseDtypeFailing(NumpyLinalgOpTest):
-=======
-@chainer.testing.parameterize_pytest('shape', [(3, 3)])
-@chainer.testing.parameterize_pytest('dtype', ['float16'])
-class TestInverseDtypeFailing(NumpyLinalgOpTest):
->>>>>>> 728d9411
 
     forward_accept_errors = (TypeError,
                              chainerx.DtypeError)
@@ -284,44 +329,24 @@
 
     def forward_xp(self, inputs, xp):
         a, = inputs
-<<<<<<< HEAD
         out = xp.linalg.pinv(a)
-=======
-        out = xp.linalg.inv(a)
->>>>>>> 728d9411
-        return out,
-
-
-@op_utils.op_test(['native:0', 'cuda:0'])
-<<<<<<< HEAD
+        return out,
+
+
+@op_utils.op_test(['native:0', 'cuda:0'])
 @chainer.testing.parameterize_pytest('shape', [(2, 3)])
 @chainer.testing.parameterize_pytest('dtype', ['float16'])
 class TestSVDDtypeFailing(NumpyLinalgOpTest):
-=======
-@chainer.testing.parameterize_pytest('shape', [(3, 3)])
-@chainer.testing.parameterize_pytest('dtype', ['float16'])
-class TestSolveDtypeFailing(NumpyLinalgOpTest):
->>>>>>> 728d9411
 
     forward_accept_errors = (TypeError,
                              chainerx.DtypeError)
 
     def generate_inputs(self):
         a = numpy.random.random(self.shape).astype(self.dtype)
-<<<<<<< HEAD
         return a,
 
     def forward_xp(self, inputs, xp):
         a, = inputs
         out = xp.linalg.svd(a)
         u, s, v = out
-        return xp.abs(u), s, xp.abs(v)
-=======
-        b = numpy.random.random(self.shape).astype(self.dtype)
-        return a, b
-
-    def forward_xp(self, inputs, xp):
-        a, b = inputs
-        out = xp.linalg.solve(a, b)
-        return out,
->>>>>>> 728d9411
+        return xp.abs(u), s, xp.abs(v)