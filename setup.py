--- conflicted
+++ resolved
@@ -1,12 +1,8 @@
 #!/usr/bin/env python
 
-<<<<<<< HEAD
+import os
 import pkg_resources
-=======
-import os
-from setuptools import setup
 import sys
->>>>>>> 0248eee5
 
 from setuptools import setup
 
@@ -18,7 +14,7 @@
 
 We strongly recommend to use another version of Python.
 If you want to use Chainer with Python 3.5.0 at your own risk,
-set 1 to CHAINER_PYTHON_350_FORCE environment variable."""
+set CHAINER_PYTHON_350_FORCE environment variable to 1."""
         print(msg)
         sys.exit(1)
 
@@ -45,11 +41,7 @@
 
 setup(
     name='chainer',
-<<<<<<< HEAD
     version='2.0.0b1',
-=======
-    version='1.23.0',
->>>>>>> 0248eee5
     description='A flexible framework of neural networks',
     author='Seiya Tokui',
     author_email='tokui@preferred.jp',
