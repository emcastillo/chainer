#include "chainerx/cuda/cuda_device.h"

#include <cstdint>
#include <mutex>
#include <type_traits>

#include <cublas_v2.h>
#include <cuda_runtime.h>
#include <cusolverDn.h>
#include <cuda_fp16.hpp>

#include "chainerx/array.h"
#include "chainerx/axes.h"
#include "chainerx/backend.h"
#include "chainerx/backend_util.h"
#include "chainerx/cuda/cublas.h"
#include "chainerx/cuda/cuda_runtime.h"
#include "chainerx/cuda/cuda_set_device_scope.h"
#include "chainerx/cuda/cusolver.h"
#include "chainerx/cuda/data_type.cuh"
#include "chainerx/cuda/float16.cuh"
#include "chainerx/cuda/kernel_regist.h"
#include "chainerx/device.h"
#include "chainerx/dtype.h"
#include "chainerx/error.h"
#include "chainerx/float16.h"
#include "chainerx/kernels/creation.h"
#include "chainerx/kernels/linalg.h"
#include "chainerx/kernels/misc.h"
#include "chainerx/macro.h"
#include "chainerx/native/native_device.h"
#include "chainerx/routines/arithmetic.h"
#include "chainerx/routines/creation.h"
#include "chainerx/routines/indexing.h"
#include "chainerx/routines/linalg.h"

namespace chainerx {
namespace cuda {
namespace {

template <typename T>
cusolverStatus_t GetrfBuffersize(cusolverDnHandle_t /*handle*/, int /*m*/, int /*n*/, T* /*a*/, int /*lda*/, int* /*lwork*/) {
    throw DtypeError{"Only Arrays of float or double type are supported by getrf (LU)"};
}

template <typename T>
cusolverStatus_t Getrf(
        cusolverDnHandle_t /*handle*/, int /*m*/, int /*n*/, T* /*a*/, int /*lda*/, T* /*workspace*/, int* /*devipiv*/, int* /*devinfo*/) {
    throw DtypeError{"Only Arrays of float or double type are supported by getrf (LU)"};
}

template <typename T>
cusolverStatus_t Getrs(
        cusolverDnHandle_t /*handle*/,
        cublasOperation_t /*trans*/,
        int /*n*/,
        int /*nrhs*/,
        T* /*a*/,
        int /*lda*/,
        int* /*devipiv*/,
        T* /*b*/,
        int /*ldb*/,
        int* /*devinfo*/) {
    throw DtypeError{"Only Arrays of float or double type are supported by getrs (Solve)"};
}

template <typename T>
<<<<<<< HEAD
cusolverStatus_t PotrfBuffersize(
        cusolverDnHandle_t /*handle*/, cublasFillMode_t /*uplo*/, int /*n*/, T* /*a*/, int /*lda*/, int* /*lwork*/) {
    throw DtypeError{"Only Arrays of float or double type are supported by potrf (Cholesky)"};
}

template <typename T>
cusolverStatus_t Potrf(
        cusolverDnHandle_t /*handle*/,
        cublasFillMode_t /*uplo*/,
        int /*n*/,
        T* /*a*/,
        int /*lda*/,
        T* /*workspace*/,
        int /*lwork*/,
        int* /*devinfo*/) {
    throw DtypeError{"Only Arrays of float or double type are supported by potrf (Cholesky)"};
=======
cusolverStatus_t GesvdBuffersize(cusolverDnHandle_t /*handle*/, int /*m*/, int /*n*/, int* /*lwork*/) {
    throw DtypeError{"Only Arrays of float or double type are supported by gesvd (SVD)"};
}

template <typename T>
cusolverStatus_t Gesvd(
        cusolverDnHandle_t /*handle*/,
        signed char /*jobu*/,
        signed char /*jobvt*/,
        int /*m*/,
        int /*n*/,
        T* /*a*/,
        int /*lda*/,
        T* /*s*/,
        T* /*u*/,
        int /*ldu*/,
        T* /*vt*/,
        int /*ldvt*/,
        T* /*work*/,
        int /*lwork*/,
        T* /*rwork*/,
        int* /*devinfo*/) {
    throw DtypeError{"Only Arrays of float or double type are supported by gesvd (SVD)"};
>>>>>>> 7252386e
}

template <>
cusolverStatus_t GetrfBuffersize<double>(cusolverDnHandle_t handle, int m, int n, double* a, int lda, int* lwork) {
    return cusolverDnDgetrf_bufferSize(handle, m, n, a, lda, lwork);
}

template <>
cusolverStatus_t GetrfBuffersize<float>(cusolverDnHandle_t handle, int m, int n, float* a, int lda, int* lwork) {
    return cusolverDnSgetrf_bufferSize(handle, m, n, a, lda, lwork);
}

template <>
cusolverStatus_t Getrf<double>(cusolverDnHandle_t handle, int m, int n, double* a, int lda, double* workspace, int* devipiv, int* devinfo) {
    return cusolverDnDgetrf(handle, m, n, a, lda, workspace, devipiv, devinfo);
}

template <>
cusolverStatus_t Getrf<float>(cusolverDnHandle_t handle, int m, int n, float* a, int lda, float* workspace, int* devipiv, int* devinfo) {
    return cusolverDnSgetrf(handle, m, n, a, lda, workspace, devipiv, devinfo);
}

template <>
cusolverStatus_t Getrs<double>(
        cusolverDnHandle_t handle,
        cublasOperation_t trans,
        int n,
        int nrhs,
        double* a,
        int lda,
        int* devipiv,
        double* b,
        int ldb,
        int* devinfo) {
    return cusolverDnDgetrs(handle, trans, n, nrhs, a, lda, devipiv, b, ldb, devinfo);
}

template <>
cusolverStatus_t Getrs<float>(
        cusolverDnHandle_t handle,
        cublasOperation_t trans,
        int n,
        int nrhs,
        float* a,
        int lda,
        int* devipiv,
        float* b,
        int ldb,
        int* devinfo) {
    return cusolverDnSgetrs(handle, trans, n, nrhs, a, lda, devipiv, b, ldb, devinfo);
}

template <>
<<<<<<< HEAD
cusolverStatus_t PotrfBuffersize<double>(cusolverDnHandle_t handle, cublasFillMode_t uplo, int n, double* a, int lda, int* lwork) {
    return cusolverDnDpotrf_bufferSize(handle, uplo, n, a, lda, lwork);
}

template <>
cusolverStatus_t PotrfBuffersize<float>(cusolverDnHandle_t handle, cublasFillMode_t uplo, int n, float* a, int lda, int* lwork) {
    return cusolverDnSpotrf_bufferSize(handle, uplo, n, a, lda, lwork);
}

template <>
cusolverStatus_t Potrf<double>(
        cusolverDnHandle_t handle, cublasFillMode_t uplo, int n, double* a, int lda, double* workspace, int lwork, int* devinfo) {
    return cusolverDnDpotrf(handle, uplo, n, a, lda, workspace, lwork, devinfo);
}

template <>
cusolverStatus_t Potrf<float>(
        cusolverDnHandle_t handle, cublasFillMode_t uplo, int n, float* a, int lda, float* workspace, int lwork, int* devinfo) {
    return cusolverDnSpotrf(handle, uplo, n, a, lda, workspace, lwork, devinfo);
=======
cusolverStatus_t GesvdBuffersize<double>(cusolverDnHandle_t handle, int m, int n, int* lwork) {
    return cusolverDnDgesvd_bufferSize(handle, m, n, lwork);
}

template <>
cusolverStatus_t GesvdBuffersize<float>(cusolverDnHandle_t handle, int m, int n, int* lwork) {
    return cusolverDnSgesvd_bufferSize(handle, m, n, lwork);
}

template <>
cusolverStatus_t Gesvd<double>(
        cusolverDnHandle_t handle,
        signed char jobu,
        signed char jobvt,
        int m,
        int n,
        double* a,
        int lda,
        double* s,
        double* u,
        int ldu,
        double* vt,
        int ldvt,
        double* work,
        int lwork,
        double* rwork,
        int* devinfo) {
    return cusolverDnDgesvd(handle, jobu, jobvt, m, n, a, lda, s, u, ldu, vt, ldvt, work, lwork, rwork, devinfo);
}

template <>
cusolverStatus_t Gesvd<float>(
        cusolverDnHandle_t handle,
        signed char jobu,
        signed char jobvt,
        int m,
        int n,
        float* a,
        int lda,
        float* s,
        float* u,
        int ldu,
        float* vt,
        int ldvt,
        float* work,
        int lwork,
        float* rwork,
        int* devinfo) {
    return cusolverDnSgesvd(handle, jobu, jobvt, m, n, a, lda, s, u, ldu, vt, ldvt, work, lwork, rwork, devinfo);
>>>>>>> 7252386e
}

template <typename T>
void SolveImpl(const Array& a, const Array& b, const Array& out) {
    Device& device = a.device();
    Dtype dtype = a.dtype();

    cuda_internal::DeviceInternals& device_internals = cuda_internal::GetDeviceInternals(static_cast<CudaDevice&>(device));

    Array lu_matrix = Empty(a.shape(), dtype, device);
    device.backend().CallKernel<CopyKernel>(a.Transpose(), lu_matrix);
    auto lu_ptr = static_cast<T*>(internal::GetRawOffsetData(lu_matrix));

    int64_t m = a.shape()[0];
    int64_t nrhs = 1;
    if (b.ndim() == 2) {
        nrhs = b.shape()[1];
    }

    Array ipiv = Empty(Shape{m}, Dtype::kInt32, device);
    auto ipiv_ptr = static_cast<int*>(internal::GetRawOffsetData(ipiv));

    int buffersize = 0;
    device_internals.cusolverdn_handle().Call(GetrfBuffersize<T>, m, m, lu_ptr, m, &buffersize);

    Array work = Empty(Shape{buffersize}, dtype, device);
    auto work_ptr = static_cast<T*>(internal::GetRawOffsetData(work));

    std::shared_ptr<void> devinfo = device.Allocate(sizeof(int));

    device_internals.cusolverdn_handle().Call(Getrf<T>, m, m, lu_ptr, m, work_ptr, ipiv_ptr, static_cast<int*>(devinfo.get()));

    int devinfo_h = 0;
    Device& native_device = GetDefaultContext().GetDevice({"native", 0});
    device.MemoryCopyTo(&devinfo_h, devinfo.get(), sizeof(int), native_device);
    if (devinfo_h != 0) {
        throw ChainerxError{"Unsuccessful getrf (LU) execution. Info = ", devinfo_h};
    }

    Array out_transposed = b.Transpose().Copy();
    auto out_ptr = static_cast<T*>(internal::GetRawOffsetData(out_transposed));

    device_internals.cusolverdn_handle().Call(
            Getrs<T>, CUBLAS_OP_N, m, nrhs, lu_ptr, m, ipiv_ptr, out_ptr, m, static_cast<int*>(devinfo.get()));

    device.MemoryCopyTo(&devinfo_h, devinfo.get(), sizeof(int), native_device);
    if (devinfo_h != 0) {
        throw ChainerxError{"Unsuccessful getrs (Solve) execution. Info = ", devinfo_h};
    }

    device.backend().CallKernel<CopyKernel>(out_transposed.Transpose(), out);
}

}  // namespace

class CudaSolveKernel : public SolveKernel {
public:
    void Call(const Array& a, const Array& b, const Array& out) override {
        Device& device = a.device();
        CudaSetDeviceScope scope{device.index()};

        CHAINERX_ASSERT(a.ndim() == 2);
        CHAINERX_ASSERT(a.shape()[0] == a.shape()[1]);

        VisitFloatingPointDtype(out.dtype(), [&](auto pt) {
            using T = typename decltype(pt)::type;
            SolveImpl<T>(a.dtype() == out.dtype() ? a : a.AsType(out.dtype()), b.dtype() == out.dtype() ? b : b.AsType(out.dtype()), out);
        });
    }
};

CHAINERX_CUDA_REGISTER_KERNEL(SolveKernel, CudaSolveKernel);

class CudaInverseKernel : public InverseKernel {
public:
    void Call(const Array& a, const Array& out) override {
        Device& device = a.device();
        Dtype dtype = a.dtype();
        CudaSetDeviceScope scope{device.index()};

        CHAINERX_ASSERT(a.ndim() == 2);
        CHAINERX_ASSERT(a.shape()[0] == a.shape()[1]);

        // There is LAPACK routine ``getri`` for computing the inverse of an LU-factored matrix,
        // but cuSOLVER does not have it implemented, therefore inverse is obtained with ``getrs``
        // inv(A) == solve(A, Identity)
        Array b = Identity(a.shape()[0], dtype, device);
        device.backend().CallKernel<SolveKernel>(a, b, out);
    }
};

CHAINERX_CUDA_REGISTER_KERNEL(InverseKernel, CudaInverseKernel);

<<<<<<< HEAD
class CudaCholeskyKernel : public CholeskyKernel {
public:
    void Call(const Array& a, const Array& out) override {
        Device& device = a.device();
        device.CheckDevicesCompatible(a, out);
=======
class CudaSvdKernel : public SvdKernel {
public:
    void Call(const Array& a, const Array& u, const Array& s, const Array& vt, bool full_matrices) override {
        Device& device = a.device();
>>>>>>> 7252386e
        Dtype dtype = a.dtype();
        CudaSetDeviceScope scope{device.index()};

        CHAINERX_ASSERT(a.ndim() == 2);
<<<<<<< HEAD
        CHAINERX_ASSERT(out.ndim() == 2);
        CHAINERX_ASSERT(a.shape()[0] == a.shape()[1]);
        CHAINERX_ASSERT(out.IsContiguous());
        CHAINERX_ASSERT(a.dtype() == out.dtype());

        // potrf (cholesky) stores result in-place, therefore copy ``a`` to ``out`` and then pass ``out`` to the routine
        device.backend().CallKernel<CopyKernel>(Tril(a, 0), out);

        auto cholesky_impl = [&](auto pt) {
            using T = typename decltype(pt)::type;

            // Note that cuSOLVER uses Fortran order.
            // To compute a lower triangular matrix L = cholesky(A), we use cuSOLVER to compute an upper triangular matrix U = cholesky(A).
            cublasFillMode_t uplo = CUBLAS_FILL_MODE_UPPER;

            cuda_internal::DeviceInternals& device_internals = cuda_internal::GetDeviceInternals(static_cast<CudaDevice&>(device));

            // compute workspace size and prepare workspace
            auto out_ptr = static_cast<T*>(internal::GetRawOffsetData(out));
            int work_size = 0;
            int64_t N = a.shape()[0];
            device_internals.cusolverdn_handle().Call(PotrfBuffersize<T>, uplo, N, out_ptr, N, &work_size);

            // POTRF execution
            Array work = Empty(Shape{work_size}, dtype, device);
            auto work_ptr = static_cast<T*>(internal::GetRawOffsetData(work));

            std::shared_ptr<void> devInfo = device.Allocate(sizeof(int));
            device_internals.cusolverdn_handle().Call(Potrf<T>, uplo, N, out_ptr, N, work_ptr, work_size, static_cast<int*>(devInfo.get()));
=======

        bool compute_uv = u.shape()[0] != 0 && vt.shape()[0] != 0;

        // cuSOLVER assumes arrays are in column-major order.
        // In order to avoid transposing the input matrix, matrix dimensions are swapped.
        // Since the input is assumed to be transposed, it is necessary to
        // swap the pointers to u and vt matrices when calling Gesvd.
        int64_t n = a.shape()[0];
        int64_t m = a.shape()[1];
        int64_t k = std::min(m, n);

        Array x = EmptyLike(a, device);
        Array u_temp{};
        Array vt_temp{};
        bool trans_flag;

        // Remark: gesvd only supports m>=n.
        // See: https://docs.nvidia.com/cuda/cusolver/index.html#cuds-lt-t-gt-gesvd
        // Therefore for the case m<n we calculuate svd of transposed matrix,
        // instead of calculating svd(A) = U S V^T, we compute svd(A^T) = V S U^T
        if (m >= n) {
            device.backend().CallKernel<CopyKernel>(a, x);
            trans_flag = false;
        } else {
            m = a.shape()[0];
            n = a.shape()[1];
            x = x.Reshape(Shape{n, m});
            device.backend().CallKernel<CopyKernel>(a.Transpose(), x);
            trans_flag = true;

            // Temporary arrays for u, vt are needed to store transposed results
            Shape u_shape;
            Shape vt_shape;
            if (compute_uv) {
                if (full_matrices) {
                    u_shape = Shape{m, m};
                    vt_shape = Shape{n, n};
                } else {
                    u_shape = Shape{k, m};
                    vt_shape = Shape{n, k};
                }
            } else {
                u_shape = Shape{0};
                vt_shape = Shape{0};
            }
            u_temp = Empty(u_shape, dtype, device);
            vt_temp = Empty(vt_shape, dtype, device);
        }

        int64_t ldu = m;
        int64_t ldvt = full_matrices ? n : k;

        auto svd_impl = [&](auto pt) {
            using T = typename decltype(pt)::type;
            cuda_internal::DeviceInternals& device_internals = cuda_internal::GetDeviceInternals(static_cast<CudaDevice&>(device));

            auto x_ptr = static_cast<T*>(internal::GetRawOffsetData(x));
            auto s_ptr = static_cast<T*>(internal::GetRawOffsetData(s));
            auto u_ptr = static_cast<T*>(internal::GetRawOffsetData(u));
            auto vt_ptr = static_cast<T*>(internal::GetRawOffsetData(vt));
            if (trans_flag) {
                u_ptr = static_cast<T*>(internal::GetRawOffsetData(vt_temp));
                vt_ptr = static_cast<T*>(internal::GetRawOffsetData(u_temp));
            }

            std::shared_ptr<void> devInfo = device.Allocate(sizeof(int));

            int buffersize = 0;
            device_internals.cusolverdn_handle().Call(GesvdBuffersize<T>, m, n, &buffersize);

            Array work = Empty(Shape{buffersize}, dtype, device);
            auto work_ptr = static_cast<T*>(internal::GetRawOffsetData(work));

            signed char job;
            if (compute_uv) {
                job = full_matrices ? 'A' : 'S';
            } else {
                job = 'N';
            }

            // When calling Gesvd pointers to u and vt are swapped instead of transposing the input matrix.
            device_internals.cusolverdn_handle().Call(
                    Gesvd<T>,
                    job,
                    job,
                    m,
                    n,
                    x_ptr,
                    m,
                    s_ptr,
                    vt_ptr,
                    ldu,
                    u_ptr,
                    ldvt,
                    work_ptr,
                    buffersize,
                    nullptr,
                    static_cast<int*>(devInfo.get()));
>>>>>>> 7252386e

            int devInfo_h = 0;
            Device& native_device = GetDefaultContext().GetDevice({"native", 0});
            device.MemoryCopyTo(&devInfo_h, devInfo.get(), sizeof(int), native_device);
            if (devInfo_h != 0) {
<<<<<<< HEAD
                throw ChainerxError{"Unsuccessful potrf (Cholesky) execution. Info = ", devInfo_h};
            }
        };

        VisitFloatingPointDtype(dtype, cholesky_impl);
    }
};

CHAINERX_CUDA_REGISTER_KERNEL(CholeskyKernel, CudaCholeskyKernel);
=======
                throw ChainerxError{"Unsuccessful gesvd (SVD) execution. Info = ", devInfo_h};
            }

            if (trans_flag) {
                device.backend().CallKernel<CopyKernel>(u_temp.Transpose(), u);
                device.backend().CallKernel<CopyKernel>(vt_temp.Transpose(), vt);
            }
        };

        VisitFloatingPointDtype(dtype, svd_impl);
    }
};

CHAINERX_CUDA_REGISTER_KERNEL(SvdKernel, CudaSvdKernel);
>>>>>>> 7252386e

}  // namespace cuda
}  // namespace chainerx<|MERGE_RESOLUTION|>--- conflicted
+++ resolved
@@ -65,24 +65,6 @@
 }
 
 template <typename T>
-<<<<<<< HEAD
-cusolverStatus_t PotrfBuffersize(
-        cusolverDnHandle_t /*handle*/, cublasFillMode_t /*uplo*/, int /*n*/, T* /*a*/, int /*lda*/, int* /*lwork*/) {
-    throw DtypeError{"Only Arrays of float or double type are supported by potrf (Cholesky)"};
-}
-
-template <typename T>
-cusolverStatus_t Potrf(
-        cusolverDnHandle_t /*handle*/,
-        cublasFillMode_t /*uplo*/,
-        int /*n*/,
-        T* /*a*/,
-        int /*lda*/,
-        T* /*workspace*/,
-        int /*lwork*/,
-        int* /*devinfo*/) {
-    throw DtypeError{"Only Arrays of float or double type are supported by potrf (Cholesky)"};
-=======
 cusolverStatus_t GesvdBuffersize(cusolverDnHandle_t /*handle*/, int /*m*/, int /*n*/, int* /*lwork*/) {
     throw DtypeError{"Only Arrays of float or double type are supported by gesvd (SVD)"};
 }
@@ -106,7 +88,25 @@
         T* /*rwork*/,
         int* /*devinfo*/) {
     throw DtypeError{"Only Arrays of float or double type are supported by gesvd (SVD)"};
->>>>>>> 7252386e
+}
+
+template <typename T>
+cusolverStatus_t PotrfBuffersize(
+        cusolverDnHandle_t /*handle*/, cublasFillMode_t /*uplo*/, int /*n*/, T* /*a*/, int /*lda*/, int* /*lwork*/) {
+    throw DtypeError{"Only Arrays of float or double type are supported by potrf (Cholesky)"};
+}
+
+template <typename T>
+cusolverStatus_t Potrf(
+        cusolverDnHandle_t /*handle*/,
+        cublasFillMode_t /*uplo*/,
+        int /*n*/,
+        T* /*a*/,
+        int /*lda*/,
+        T* /*workspace*/,
+        int /*lwork*/,
+        int* /*devinfo*/) {
+    throw DtypeError{"Only Arrays of float or double type are supported by potrf (Cholesky)"};
 }
 
 template <>
@@ -160,27 +160,6 @@
 }
 
 template <>
-<<<<<<< HEAD
-cusolverStatus_t PotrfBuffersize<double>(cusolverDnHandle_t handle, cublasFillMode_t uplo, int n, double* a, int lda, int* lwork) {
-    return cusolverDnDpotrf_bufferSize(handle, uplo, n, a, lda, lwork);
-}
-
-template <>
-cusolverStatus_t PotrfBuffersize<float>(cusolverDnHandle_t handle, cublasFillMode_t uplo, int n, float* a, int lda, int* lwork) {
-    return cusolverDnSpotrf_bufferSize(handle, uplo, n, a, lda, lwork);
-}
-
-template <>
-cusolverStatus_t Potrf<double>(
-        cusolverDnHandle_t handle, cublasFillMode_t uplo, int n, double* a, int lda, double* workspace, int lwork, int* devinfo) {
-    return cusolverDnDpotrf(handle, uplo, n, a, lda, workspace, lwork, devinfo);
-}
-
-template <>
-cusolverStatus_t Potrf<float>(
-        cusolverDnHandle_t handle, cublasFillMode_t uplo, int n, float* a, int lda, float* workspace, int lwork, int* devinfo) {
-    return cusolverDnSpotrf(handle, uplo, n, a, lda, workspace, lwork, devinfo);
-=======
 cusolverStatus_t GesvdBuffersize<double>(cusolverDnHandle_t handle, int m, int n, int* lwork) {
     return cusolverDnDgesvd_bufferSize(handle, m, n, lwork);
 }
@@ -230,7 +209,28 @@
         float* rwork,
         int* devinfo) {
     return cusolverDnSgesvd(handle, jobu, jobvt, m, n, a, lda, s, u, ldu, vt, ldvt, work, lwork, rwork, devinfo);
->>>>>>> 7252386e
+}
+
+template <>
+cusolverStatus_t PotrfBuffersize<double>(cusolverDnHandle_t handle, cublasFillMode_t uplo, int n, double* a, int lda, int* lwork) {
+    return cusolverDnDpotrf_bufferSize(handle, uplo, n, a, lda, lwork);
+}
+
+template <>
+cusolverStatus_t PotrfBuffersize<float>(cusolverDnHandle_t handle, cublasFillMode_t uplo, int n, float* a, int lda, int* lwork) {
+    return cusolverDnSpotrf_bufferSize(handle, uplo, n, a, lda, lwork);
+}
+
+template <>
+cusolverStatus_t Potrf<double>(
+        cusolverDnHandle_t handle, cublasFillMode_t uplo, int n, double* a, int lda, double* workspace, int lwork, int* devinfo) {
+    return cusolverDnDpotrf(handle, uplo, n, a, lda, workspace, lwork, devinfo);
+}
+
+template <>
+cusolverStatus_t Potrf<float>(
+        cusolverDnHandle_t handle, cublasFillMode_t uplo, int n, float* a, int lda, float* workspace, int lwork, int* devinfo) {
+    return cusolverDnSpotrf(handle, uplo, n, a, lda, workspace, lwork, devinfo);
 }
 
 template <typename T>
@@ -324,53 +324,14 @@
 
 CHAINERX_CUDA_REGISTER_KERNEL(InverseKernel, CudaInverseKernel);
 
-<<<<<<< HEAD
-class CudaCholeskyKernel : public CholeskyKernel {
-public:
-    void Call(const Array& a, const Array& out) override {
-        Device& device = a.device();
-        device.CheckDevicesCompatible(a, out);
-=======
 class CudaSvdKernel : public SvdKernel {
 public:
     void Call(const Array& a, const Array& u, const Array& s, const Array& vt, bool full_matrices) override {
         Device& device = a.device();
->>>>>>> 7252386e
         Dtype dtype = a.dtype();
         CudaSetDeviceScope scope{device.index()};
 
         CHAINERX_ASSERT(a.ndim() == 2);
-<<<<<<< HEAD
-        CHAINERX_ASSERT(out.ndim() == 2);
-        CHAINERX_ASSERT(a.shape()[0] == a.shape()[1]);
-        CHAINERX_ASSERT(out.IsContiguous());
-        CHAINERX_ASSERT(a.dtype() == out.dtype());
-
-        // potrf (cholesky) stores result in-place, therefore copy ``a`` to ``out`` and then pass ``out`` to the routine
-        device.backend().CallKernel<CopyKernel>(Tril(a, 0), out);
-
-        auto cholesky_impl = [&](auto pt) {
-            using T = typename decltype(pt)::type;
-
-            // Note that cuSOLVER uses Fortran order.
-            // To compute a lower triangular matrix L = cholesky(A), we use cuSOLVER to compute an upper triangular matrix U = cholesky(A).
-            cublasFillMode_t uplo = CUBLAS_FILL_MODE_UPPER;
-
-            cuda_internal::DeviceInternals& device_internals = cuda_internal::GetDeviceInternals(static_cast<CudaDevice&>(device));
-
-            // compute workspace size and prepare workspace
-            auto out_ptr = static_cast<T*>(internal::GetRawOffsetData(out));
-            int work_size = 0;
-            int64_t N = a.shape()[0];
-            device_internals.cusolverdn_handle().Call(PotrfBuffersize<T>, uplo, N, out_ptr, N, &work_size);
-
-            // POTRF execution
-            Array work = Empty(Shape{work_size}, dtype, device);
-            auto work_ptr = static_cast<T*>(internal::GetRawOffsetData(work));
-
-            std::shared_ptr<void> devInfo = device.Allocate(sizeof(int));
-            device_internals.cusolverdn_handle().Call(Potrf<T>, uplo, N, out_ptr, N, work_ptr, work_size, static_cast<int*>(devInfo.get()));
-=======
 
         bool compute_uv = u.shape()[0] != 0 && vt.shape()[0] != 0;
 
@@ -469,23 +430,11 @@
                     buffersize,
                     nullptr,
                     static_cast<int*>(devInfo.get()));
->>>>>>> 7252386e
 
             int devInfo_h = 0;
             Device& native_device = GetDefaultContext().GetDevice({"native", 0});
             device.MemoryCopyTo(&devInfo_h, devInfo.get(), sizeof(int), native_device);
             if (devInfo_h != 0) {
-<<<<<<< HEAD
-                throw ChainerxError{"Unsuccessful potrf (Cholesky) execution. Info = ", devInfo_h};
-            }
-        };
-
-        VisitFloatingPointDtype(dtype, cholesky_impl);
-    }
-};
-
-CHAINERX_CUDA_REGISTER_KERNEL(CholeskyKernel, CudaCholeskyKernel);
-=======
                 throw ChainerxError{"Unsuccessful gesvd (SVD) execution. Info = ", devInfo_h};
             }
 
@@ -500,7 +449,59 @@
 };
 
 CHAINERX_CUDA_REGISTER_KERNEL(SvdKernel, CudaSvdKernel);
->>>>>>> 7252386e
+
+class CudaCholeskyKernel : public CholeskyKernel {
+public:
+    void Call(const Array& a, const Array& out) override {
+        Device& device = a.device();
+        device.CheckDevicesCompatible(a, out);
+        Dtype dtype = a.dtype();
+        CudaSetDeviceScope scope{device.index()};
+
+        CHAINERX_ASSERT(a.ndim() == 2);
+        CHAINERX_ASSERT(out.ndim() == 2);
+        CHAINERX_ASSERT(a.shape()[0] == a.shape()[1]);
+        CHAINERX_ASSERT(out.IsContiguous());
+        CHAINERX_ASSERT(a.dtype() == out.dtype());
+
+        // potrf (cholesky) stores result in-place, therefore copy ``a`` to ``out`` and then pass ``out`` to the routine
+        device.backend().CallKernel<CopyKernel>(Tril(a, 0), out);
+
+        auto cholesky_impl = [&](auto pt) {
+            using T = typename decltype(pt)::type;
+
+            // Note that cuSOLVER uses Fortran order.
+            // To compute a lower triangular matrix L = cholesky(A), we use cuSOLVER to compute an upper triangular matrix U = cholesky(A).
+            cublasFillMode_t uplo = CUBLAS_FILL_MODE_UPPER;
+
+            cuda_internal::DeviceInternals& device_internals = cuda_internal::GetDeviceInternals(static_cast<CudaDevice&>(device));
+
+            // compute workspace size and prepare workspace
+            auto out_ptr = static_cast<T*>(internal::GetRawOffsetData(out));
+            int work_size = 0;
+            int64_t N = a.shape()[0];
+            device_internals.cusolverdn_handle().Call(PotrfBuffersize<T>, uplo, N, out_ptr, N, &work_size);
+
+            // POTRF execution
+            Array work = Empty(Shape{work_size}, dtype, device);
+            auto work_ptr = static_cast<T*>(internal::GetRawOffsetData(work));
+
+            std::shared_ptr<void> devInfo = device.Allocate(sizeof(int));
+            device_internals.cusolverdn_handle().Call(Potrf<T>, uplo, N, out_ptr, N, work_ptr, work_size, static_cast<int*>(devInfo.get()));
+
+            int devInfo_h = 0;
+            Device& native_device = GetDefaultContext().GetDevice({"native", 0});
+            device.MemoryCopyTo(&devInfo_h, devInfo.get(), sizeof(int), native_device);
+            if (devInfo_h != 0) {
+                throw ChainerxError{"Unsuccessful potrf (Cholesky) execution. Info = ", devInfo_h};
+            }
+        };
+
+        VisitFloatingPointDtype(dtype, cholesky_impl);
+    }
+};
+
+CHAINERX_CUDA_REGISTER_KERNEL(CholeskyKernel, CudaCholeskyKernel);
 
 }  // namespace cuda
 }  // namespace chainerx