#pragma once

#include "chainerx/cuda/float16.cuh"
#include "chainerx/numeric.h"

namespace chainerx {
namespace cuda {

template <typename T>
__device__ inline bool IsNan(T /*value*/) {
    return false;
}
__device__ inline bool IsNan(cuda::Float16 value) { return value.IsNan(); }
__device__ inline bool IsNan(double value) { return isnan(value); }
__device__ inline bool IsNan(float value) { return isnan(value); }

template <typename T>
__device__ inline bool IsInf(T /*value*/) {
    return false;
}
__device__ inline bool IsInf(cuda::Float16 value) { return value.IsInf(); }
__device__ inline bool IsInf(double value) { return isinf(value); }
__device__ inline bool IsInf(float value) { return isinf(value); }

template <typename T>
__device__ inline T Ceil(T x) {
    return std::ceil(x);
}

__device__ inline cuda::Float16 Ceil(cuda::Float16 x) { return cuda::Float16{std::ceil(static_cast<float>(x))}; }

template <typename T>
<<<<<<< HEAD
struct Sinh {
    __device__ inline T operator()(T x) { return std::sinh(x); }
};

template <>
struct Sinh<cuda::Float16> {
    __device__ inline cuda::Float16 operator()(cuda::Float16 x) { return cuda::Float16{std::sinh(static_cast<float>(x))}; }
};

template <typename T>
struct Cosh {
    __device__ inline T operator()(T x) { return std::cosh(x); }
};

template <>
struct Cosh<cuda::Float16> {
    __device__ inline cuda::Float16 operator()(cuda::Float16 x) { return cuda::Float16{std::cosh(static_cast<float>(x))}; }
};

template <typename T>
struct Arcsinh {
    __device__ inline T operator()(T x) { return std::asinh(x); }
};

template <>
struct Arcsinh<cuda::Float16> {
    __device__ inline cuda::Float16 operator()(cuda::Float16 x) { return cuda::Float16{std::asinh(static_cast<float>(x))}; }
};

template <typename T>
struct Arccosh {
    __device__ inline T operator()(T x) { return std::acosh(x); }
};

template <>
struct Arccosh<cuda::Float16> {
    __device__ inline cuda::Float16 operator()(cuda::Float16 x) { return cuda::Float16{std::acosh(static_cast<float>(x))}; }
};
=======
__device__ inline T Floor(T x) {
    return std::floor(x);
}

__device__ inline cuda::Float16 Floor(cuda::Float16 x) { return cuda::Float16{std::floor(static_cast<float>(x))}; }
>>>>>>> 03fc8a54

template <typename T>
__device__ inline T Tanh(T x) {
    return std::tanh(x);
}

__device__ inline cuda::Float16 Tanh(cuda::Float16 x) { return cuda::Float16{std::tanh(static_cast<float>(x))}; }

template <typename T>
__device__ inline T Sin(T x) {
    return std::sin(x);
}

__device__ inline cuda::Float16 Sin(cuda::Float16 x) { return cuda::Float16{std::sin(static_cast<float>(x))}; }

template <typename T>
__device__ inline T Cos(T x) {
    return std::cos(x);
}

__device__ inline cuda::Float16 Cos(cuda::Float16 x) { return cuda::Float16{std::cos(static_cast<float>(x))}; }

template <typename T>
__device__ inline T Tan(T x) {
    return std::tan(x);
}

__device__ inline cuda::Float16 Tan(cuda::Float16 x) { return cuda::Float16{std::tan(static_cast<float>(x))}; }

template <typename T>
__device__ inline T Arcsin(T x) {
    return std::asin(x);
}

__device__ inline cuda::Float16 Arcsin(cuda::Float16 x) { return cuda::Float16{std::asin(static_cast<float>(x))}; }

template <typename T>
__device__ inline T Arccos(T x) {
    return std::acos(x);
}

__device__ inline cuda::Float16 Arccos(cuda::Float16 x) { return cuda::Float16{std::acos(static_cast<float>(x))}; }

template <typename T>
__device__ inline T Arctan(T x) {
    return std::atan(x);
}

__device__ inline cuda::Float16 Arctan(cuda::Float16 x) { return cuda::Float16{std::atan(static_cast<float>(x))}; }

template <typename T>
__device__ inline T Exp(T x) {
    return std::exp(x);
}

__device__ inline cuda::Float16 Exp(cuda::Float16 x) { return x.Exp(); }

template <typename T>
__device__ inline T Log(T x) {
    return std::log(x);
}

__device__ inline cuda::Float16 Log(cuda::Float16 x) { return x.Log(); }

template <typename T>
__device__ inline T Sqrt(T x) {
    return std::sqrt(x);
}

__device__ inline cuda::Float16 Sqrt(cuda::Float16 x) { return x.Sqrt(); }

}  // namespace cuda
}  // namespace chainerx<|MERGE_RESOLUTION|>--- conflicted
+++ resolved
@@ -30,7 +30,13 @@
 __device__ inline cuda::Float16 Ceil(cuda::Float16 x) { return cuda::Float16{std::ceil(static_cast<float>(x))}; }
 
 template <typename T>
-<<<<<<< HEAD
+__device__ inline T Floor(T x) {
+    return std::floor(x);
+}
+
+__device__ inline cuda::Float16 Floor(cuda::Float16 x) { return cuda::Float16{std::floor(static_cast<float>(x))}; }
+
+template <typename T>
 struct Sinh {
     __device__ inline T operator()(T x) { return std::sinh(x); }
 };
@@ -69,13 +75,6 @@
 struct Arccosh<cuda::Float16> {
     __device__ inline cuda::Float16 operator()(cuda::Float16 x) { return cuda::Float16{std::acosh(static_cast<float>(x))}; }
 };
-=======
-__device__ inline T Floor(T x) {
-    return std::floor(x);
-}
-
-__device__ inline cuda::Float16 Floor(cuda::Float16 x) { return cuda::Float16{std::floor(static_cast<float>(x))}; }
->>>>>>> 03fc8a54
 
 template <typename T>
 __device__ inline T Tanh(T x) {
