--- conflicted
+++ resolved
@@ -1237,17 +1237,15 @@
           "x1"_a,
           "x2"_a,
           "delta"_a);
-<<<<<<< HEAD
+    m.def("sigmoid_cross_entropy",
+          [](const ArrayBodyPtr& x1, const ArrayBodyPtr& x2) { return MoveArrayBody(SigmoidCrossEntropy(Array{x1}, Array{x2})); },
+          "x1"_a,
+          "x2"_a);
     m.def("hinge",
           [](const ArrayBodyPtr& x1, const ArrayBodyPtr& x2, float norm) { return MoveArrayBody(Hinge(Array{x1}, Array{x2}, norm)); },
           "x1"_a,
           "x2"_a,
           "norm"_a = "L1");
-=======
-    m.def("sigmoid_cross_entropy",
-          [](const ArrayBodyPtr& x1, const ArrayBodyPtr& x2) { return MoveArrayBody(SigmoidCrossEntropy(Array{x1}, Array{x2})); },
-          "x1"_a,
-          "x2"_a);
 }
 void InitChainerxRNN(pybind11::module& m) {
     m.def("n_step_lstm",
@@ -1418,7 +1416,6 @@
               ret[1] = ys;
               return ret;
           });
->>>>>>> c4348591
 }
 
 }  // namespace
