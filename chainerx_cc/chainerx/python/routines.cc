#include "chainerx/python/routines.h"

#include <algorithm>
#include <cstdint>
#include <memory>
#include <string>
#include <utility>
#include <vector>

#include <nonstd/optional.hpp>

#include "chainerx/array.h"
#include "chainerx/axes.h"
#include "chainerx/constant.h"
#include "chainerx/context.h"
#include "chainerx/device.h"
#include "chainerx/dims.h"
#include "chainerx/dtype.h"
#include "chainerx/error.h"
#include "chainerx/macro.h"
#include "chainerx/routines/activation.h"
#include "chainerx/routines/arithmetic.h"
#include "chainerx/routines/binary.h"
#include "chainerx/routines/connection.h"
#include "chainerx/routines/creation.h"
#include "chainerx/routines/explog.h"
#include "chainerx/routines/hyperbolic.h"
#include "chainerx/routines/indexing.h"
#include "chainerx/routines/linalg.h"
#include "chainerx/routines/logic.h"
#include "chainerx/routines/loss.h"
#include "chainerx/routines/manipulation.h"
#include "chainerx/routines/misc.h"
#include "chainerx/routines/normalization.h"
#include "chainerx/routines/pooling.h"
#include "chainerx/routines/reduction.h"
#include "chainerx/routines/rounding.h"
#include "chainerx/routines/sorting.h"
#include "chainerx/routines/statistics.h"
#include "chainerx/routines/trigonometric.h"
#include "chainerx/scalar.h"

#include "chainerx/python/array.h"
#include "chainerx/python/array_index.h"
#include "chainerx/python/axes.h"
#include "chainerx/python/common.h"
#include "chainerx/python/device.h"
#include "chainerx/python/dtype.h"
#include "chainerx/python/shape.h"
#include "chainerx/python/stack_vector.h"
#include "chainerx/python/strides.h"

namespace chainerx {
namespace python {
namespace python_internal {

namespace py = pybind11;
using py::literals::operator""_a;

namespace {

using internal::MoveArrayBodies;
using internal::MoveArrayBody;

ArrayBodyPtr MakeArrayFromBuffer(py::buffer buffer, py::handle dtype, int64_t count, int64_t offset, py::handle device) {
    const py::buffer_info& info = buffer.request();

    int64_t n_bytes = info.size * info.itemsize;
    if (offset < 0 || offset > n_bytes) {
        throw ChainerxError{"offset must be non-negative and no greater than buffer length (", n_bytes, ")"};
    }

    if (!internal::IsContiguous(
                Shape{info.shape.begin(), info.shape.end()}, Strides{info.strides.begin(), info.strides.end()}, info.itemsize)) {
        throw ChainerxError{"ndarray is not C-contiguous"};
    }

    n_bytes -= offset;
    if (count < 0) {
        if (n_bytes % info.itemsize != 0) {
            throw ChainerxError{"buffer size must be a multiple of element size"};
        }
        count = n_bytes / info.itemsize;
    } else if (n_bytes < count * info.itemsize) {
        throw ChainerxError{"buffer is smaller than requested size"};
    }

    Shape shape{count};
    std::shared_ptr<void> data{info.ptr, [](void*) {}};

    return MoveArrayBody(chainerx::FromData(shape, GetDtype(dtype), data, nonstd::nullopt, offset, GetDevice(device)));
}

void InitChainerxCreation(pybind11::module& m) {
    // creation routines
    // TODO(niboshi): Accept CuPy ndarray in `array` and `asarray`. In principle it's CuPy's responsibility to provide some standard
    // interface to allow this, but users may want to convert cupy.ndarray to ChainerX before CuPy's support will be implemented. In such
    // case, ChainerX should provide the support for convenience.
    // TODO(niboshi): Add convenient function to convert to CuPy ndarray. Currently chainerx.ndarray exposes internal pointer
    // (ndarray.data_ptr, etc.) to support this, but users may want more convenient method. In principle ChainerX should support some
    // standard way (not depending on CuPy), but we might tentatively provide one which concretely depends on CuPy.
    m.def("array",
          [](py::handle object, py::handle dtype, bool copy, py::handle device) { return MakeArray(object, dtype, copy, device); },
          "object"_a,
          "dtype"_a = nullptr,
          "copy"_a = true,
          "device"_a = nullptr);
    // TODO(niboshi): Rename `object` to `a` as per numpy.
    m.def("asarray",
          [](py::handle object, py::handle dtype, py::handle device) { return MakeArray(object, dtype, false, device); },
          "object"_a,
          "dtype"_a = nullptr,
          "device"_a = nullptr);
    m.def("ascontiguousarray",
          [](py::handle a, py::handle dtype, py::handle device) {
              Array arr{MakeArray(a, dtype, false, device)};
              return MoveArrayBody(AsContiguousArray(arr));
          },
          "a"_a,
          "dtype"_a = nullptr,
          "device"_a = nullptr);
    m.def("empty",
          [](py::handle shape, py::handle dtype, py::handle device) {
              return MoveArrayBody(Empty(ToShape(shape), dtype.is_none() ? Dtype::kFloat32 : GetDtype(dtype), GetDevice(device)));
          },
          "shape"_a,
          "dtype"_a = nullptr,
          "device"_a = nullptr);
    m.def("full",
          [](py::handle shape, Scalar fill_value, py::handle dtype, py::handle device) {
              return MoveArrayBody(Full(ToShape(shape), fill_value, GetDtype(dtype), GetDevice(device)));
          },
          "shape"_a,
          "fill_value"_a,
          "dtype"_a,
          "device"_a = nullptr);
    m.def("full",
          [](py::int_ dim, Scalar fill_value, py::handle dtype, py::handle device) {
              return MoveArrayBody(Full(Shape{dim}, fill_value, GetDtype(dtype), GetDevice(device)));
          },
          "shape"_a,
          "fill_value"_a,
          "dtype"_a,
          "device"_a = nullptr);
    m.def("full",
          [](py::handle shape, Scalar fill_value, py::handle device) {
              return MoveArrayBody(Full(ToShape(shape), fill_value, GetDevice(device)));
          },
          "shape"_a,
          "fill_value"_a,
          "device"_a = nullptr);
    m.def("full",
          [](py::int_ dim, Scalar fill_value, py::handle device) { return MoveArrayBody(Full(Shape{dim}, fill_value, GetDevice(device))); },
          "shape"_a,
          "fill_value"_a,
          "device"_a = nullptr);
    m.def("zeros",
          [](py::handle shape, py::handle dtype, py::handle device) {
              return MoveArrayBody(Zeros(ToShape(shape), dtype.is_none() ? Dtype::kFloat32 : GetDtype(dtype), GetDevice(device)));
          },
          "shape"_a,
          "dtype"_a = nullptr,
          "device"_a = nullptr);
    m.def("zeros",
          [](py::int_ dim, py::handle dtype, py::handle device) {
              return MoveArrayBody(Zeros(Shape{dim}, dtype.is_none() ? Dtype::kFloat32 : GetDtype(dtype), GetDevice(device)));
          },
          "shape"_a,
          "dtype"_a = nullptr,
          "device"_a = nullptr);
    m.def("ones",
          [](py::handle shape, py::handle dtype, py::handle device) {
              return MoveArrayBody(Ones(ToShape(shape), dtype.is_none() ? Dtype::kFloat32 : GetDtype(dtype), GetDevice(device)));
          },
          "shape"_a,
          "dtype"_a = nullptr,
          "device"_a = nullptr);
    m.def("ones",
          [](py::int_ dim, py::handle dtype, py::handle device) {
              return MoveArrayBody(Ones(Shape{dim}, dtype.is_none() ? Dtype::kFloat32 : GetDtype(dtype), GetDevice(device)));
          },
          "shape"_a,
          "dtype"_a = nullptr,
          "device"_a = nullptr);
    m.def("arange",
          [](Scalar start_or_stop,
             const nonstd::optional<Scalar>& maybe_stop,
             const nonstd::optional<Scalar>& maybe_step,
             py::handle dtype,
             py::handle device) {
              DtypeKind start_or_stop_dtype_kind = start_or_stop.kind();
              Scalar start{0, start_or_stop_dtype_kind};
              Scalar stop{start_or_stop};
              Scalar step = maybe_step.has_value() ? maybe_step.value() : Scalar{1, start_or_stop_dtype_kind};

              if (maybe_stop.has_value()) {
                  start = start_or_stop;
                  stop = maybe_stop.value();
              }

              return dtype.is_none() ? MoveArrayBody(Arange(start, stop, step, GetDevice(device)))
                                     : MoveArrayBody(Arange(start, stop, step, GetDtype(dtype), GetDevice(device)));
          },
          "start"_a,
          "stop"_a = nullptr,
          "step"_a = nullptr,
          "dtype"_a = nullptr,
          "device"_a = nullptr);
    m.def("empty_like",
          [](const ArrayBodyPtr& a, py::handle device) { return MoveArrayBody(EmptyLike(Array{a}, GetDevice(device))); },
          "a"_a,
          "device"_a = nullptr);
    m.def("full_like",
          [](const ArrayBodyPtr& a, Scalar value, py::handle device) {
              return MoveArrayBody(FullLike(Array{a}, value, GetDevice(device)));
          },
          "a"_a,
          "fill_value"_a,
          "device"_a = nullptr);
    m.def("zeros_like",
          [](const ArrayBodyPtr& a, py::handle device) { return MoveArrayBody(ZerosLike(Array{a}, GetDevice(device))); },
          "a"_a,
          "device"_a = nullptr);
    m.def("ones_like",
          [](const ArrayBodyPtr& a, py::handle device) { return MoveArrayBody(OnesLike(Array{a}, GetDevice(device))); },
          "a"_a,
          "device"_a = nullptr);
    m.def("copy", [](const ArrayBodyPtr& a) { return MoveArrayBody(Copy(Array{a})); }, "a"_a);
    m.def("frombuffer", &MakeArrayFromBuffer, "buffer"_a, "dtype"_a = "float32", "count"_a = -1, "offset"_a = 0, "device"_a = nullptr);
    m.def("identity",
          [](int64_t n, py::handle dtype, py::handle device) {
              return MoveArrayBody(Identity(n, dtype.is_none() ? Dtype::kFloat32 : GetDtype(dtype), GetDevice(device)));
          },
          "n"_a,
          "dtype"_a = nullptr,
          "device"_a = nullptr);
    m.def("eye",
          [](int64_t n, nonstd::optional<int64_t> m, int64_t k, py::handle dtype, py::handle device) {
              if (!m.has_value()) {
                  m = n;
              }
              return MoveArrayBody(Eye(n, m.value(), k, GetDtype(dtype), GetDevice(device)));
          },
          "N"_a,
          "M"_a = nullptr,
          "k"_a = 0,
          "dtype"_a = "float64",
          "device"_a = nullptr);
    m.def("diag",
          [](const ArrayBodyPtr& v, int64_t k, py::handle device) { return MoveArrayBody(Diag(Array{v}, k, GetDevice(device))); },
          "v"_a,
          "k"_a = 0,
          "device"_a = nullptr);
    m.def("diagflat",
          [](const ArrayBodyPtr& v, int64_t k, py::handle device) { return MoveArrayBody(Diagflat(Array{v}, k, GetDevice(device))); },
          "v"_a,
          "k"_a = 0,
          "device"_a = nullptr);
    m.def("linspace",
          [](Scalar start, Scalar stop, int64_t num, bool endpoint, py::handle dtype, py::handle device) {
              return MoveArrayBody(Linspace(
                      start,
                      stop,
                      num,
                      endpoint,
                      dtype.is_none() ? nonstd::optional<Dtype>{nonstd::nullopt} : nonstd::optional<Dtype>{GetDtype(dtype)},
                      GetDevice(device)));
          },
          "start"_a,
          "stop"_a,
          "num"_a = 50,
          "endpoint"_a = true,
          "dtype"_a = nullptr,
          "device"_a = nullptr);
}

void InitChainerxIndexing(pybind11::module& m) {
    // indexing routines
    m.def("take",
          [](const ArrayBodyPtr& a, py::handle indices, const nonstd::optional<int8_t>& axis) {
              if (!axis.has_value()) {
                  throw NotImplementedError{"axis=None is not yet supported for chainerx.take."};
              }
              if (py::isinstance<ArrayBody>(indices)) {
                  return MoveArrayBody(Take(Array{a}, Array{py::cast<ArrayBodyPtr>(indices)}, axis.value()));
              }
              if (py::isinstance<py::sequence>(indices)) {
                  nonstd::optional<Dtype> dtype = Dtype::kInt64;
                  return MoveArrayBody(Take(Array{a}, Array{MakeArray(indices, dtype, false, a->device())}, axis.value()));
              }
              if (py::isinstance<py::array>(indices)) {
                  return MoveArrayBody(
                          Take(Array{a}, Array{MakeArrayFromNumpyArray(py::cast<py::array>(indices), a->device())}, axis.value()));
              }
              throw py::type_error{"only integers, slices (`:`), sequence, numpy.ndarray and chainerx.newaxis (`None`) are valid indices"};
          },
          "a"_a,
          "indices"_a,
          "axis"_a);
    m.def("where",
          [](const ArrayBodyPtr& condition, const ArrayBodyPtr& x, const ArrayBodyPtr& y) {
              return MoveArrayBody(Where(Array{condition}, Array{x}, Array{y}));
          },
          "condition"_a,
          "x"_a,
          "y"_a);
    m.def("where",
          [](const ArrayBodyPtr& condition, const ArrayBodyPtr& x, Scalar y) {
              return MoveArrayBody(Where(Array{condition}, Array{x}, y));
          },
          "condition"_a,
          "x"_a,
          "y"_a);
    m.def("where",
          [](const ArrayBodyPtr& condition, Scalar x, const ArrayBodyPtr& y) {
              return MoveArrayBody(Where(Array{condition}, x, Array{y}));
          },
          "condition"_a,
          "x"_a,
          "y"_a);
    m.def("where",
          [](const ArrayBodyPtr& condition, Scalar x, Scalar y) { return MoveArrayBody(Where(Array{condition}, x, y)); },
          "condition"_a,
          "x"_a,
          "y"_a);
}

void InitChainerxLinalg(pybind11::module& m) {
    // linalg routines
    m.def("dot", [](const ArrayBodyPtr& a, const ArrayBodyPtr& b) { return MoveArrayBody(Dot(Array{a}, Array{b})); }, "a"_a, "b"_a);
}

void InitChainerxLogic(pybind11::module& m) {
    // logic routines
    m.def("equal",
          [](const ArrayBodyPtr& x1, const ArrayBodyPtr& x2) { return MoveArrayBody(Equal(Array{x1}, Array{x2})); },
          "x1"_a,
          "x2"_a);
    m.def("not_equal",
          [](const ArrayBodyPtr& x1, const ArrayBodyPtr& x2) { return MoveArrayBody(NotEqual(Array{x1}, Array{x2})); },
          "x1"_a,
          "x2"_a);
    m.def("greater",
          [](const ArrayBodyPtr& x1, const ArrayBodyPtr& x2) { return MoveArrayBody(Greater(Array{x1}, Array{x2})); },
          "x1"_a,
          "x2"_a);
    m.def("greater_equal",
          [](const ArrayBodyPtr& x1, const ArrayBodyPtr& x2) { return MoveArrayBody(GreaterEqual(Array{x1}, Array{x2})); },
          "x1"_a,
          "x2"_a);
    m.def("less", [](const ArrayBodyPtr& x1, const ArrayBodyPtr& x2) { return MoveArrayBody(Less(Array{x1}, Array{x2})); }, "x1"_a, "x2"_a);
    m.def("less_equal",
          [](const ArrayBodyPtr& x1, const ArrayBodyPtr& x2) { return MoveArrayBody(LessEqual(Array{x1}, Array{x2})); },
          "x1"_a,
          "x2"_a);
    m.def("logical_and",
          [](const ArrayBodyPtr& x1, const ArrayBodyPtr& x2) { return MoveArrayBody(LogicalAnd(Array{x1}, Array{x2})); },
          "x1"_a,
          "x2"_a);
    m.def("logical_or",
          [](const ArrayBodyPtr& x1, const ArrayBodyPtr& x2) { return MoveArrayBody(LogicalOr(Array{x1}, Array{x2})); },
          "x1"_a,
          "x2"_a);
    m.def("logical_not", [](const ArrayBodyPtr& x) { return MoveArrayBody(LogicalNot(Array{x})); }, "x"_a);
    m.def("logical_xor",
          [](const ArrayBodyPtr& x1, const ArrayBodyPtr& x2) { return MoveArrayBody(LogicalXor(Array{x1}, Array{x2})); },
          "x1"_a,
          "x2"_a);
    m.def("all",
          [](const ArrayBodyPtr& a, int8_t axis, bool keepdims) { return MoveArrayBody(All(Array{a}, Axes{axis}, keepdims)); },
          "a"_a,
          "axis"_a,
          "keepdims"_a = false);
    m.def("all",
          [](const ArrayBodyPtr& a, const nonstd::optional<std::vector<int8_t>>& axis, bool keepdims) {
              return MoveArrayBody(All(Array{a}, ToAxes(axis), keepdims));
          },
          "a"_a,
          "axis"_a = nullptr,
          "keepdims"_a = false);
    m.def("any",
          [](const ArrayBodyPtr& a, int8_t axis, bool keepdims) { return MoveArrayBody(Any(Array{a}, Axes{axis}, keepdims)); },
          "a"_a,
          "axis"_a,
          "keepdims"_a = false);
    m.def("any",
          [](const ArrayBodyPtr& a, const nonstd::optional<std::vector<int8_t>>& axis, bool keepdims) {
              return MoveArrayBody(Any(Array{a}, ToAxes(axis), keepdims));
          },
          "a"_a,
          "axis"_a = nullptr,
          "keepdims"_a = false);
    m.def("isnan", [](const ArrayBodyPtr& x) { return MoveArrayBody(IsNan(Array{x})); }, "x"_a);
    m.def("isinf", [](const ArrayBodyPtr& x) { return MoveArrayBody(IsInf(Array{x})); }, "x"_a);
    m.def("isfinite", [](const ArrayBodyPtr& x) { return MoveArrayBody(IsFinite(Array{x})); }, "x"_a);
}

<<<<<<< HEAD
std::vector<ArrayBodyPtr> SwitchBySplitArgs(
        auto& split_sections, auto& split_indices, const ArrayBodyPtr& ary, py::handle indices_or_sections, int8_t axis) {
=======
template <class T1, class T2>
std::vector<ArrayBodyPtr> _split(
        T1& split_sections, T2& split_indices, const ArrayBodyPtr& ary, py::handle indices_or_sections, int8_t axis) {
>>>>>>> ad9ecab7
    // TODO(niboshi): Perhaps we would want more general approach to handle multi-type arguments like indices_or_sections to
    // provide more helpful error message for users.

    // Converts an python float to sections (int64_t).
    // Raises ValueError if the value has non-zero fraction.
    auto pyfloat_to_sections_or_value_error = [](py::handle num) {
        CHAINERX_ASSERT(py::isinstance<py::float_>(num));
        double num_fp = py::cast<double>(num);
        auto num_int = static_cast<int64_t>(num_fp);
        if (static_cast<double>(num_int) != num_fp) {
            throw py::value_error{"Sections must be an integer."};
        }
        return num_int;
    };

    // sections: int
    if (py::isinstance<py::int_>(indices_or_sections)) {
        int64_t sections = py::cast<int64_t>(indices_or_sections);
        return split_sections(ary, sections, axis);
    }
    // sections: float
    if (py::isinstance<py::float_>(indices_or_sections)) {
        int64_t sections = pyfloat_to_sections_or_value_error(indices_or_sections);
        return split_sections(ary, sections, axis);
    }
    // numpy.ndarray
    if (py::isinstance<py::array>(indices_or_sections)) {
        py::array np_ios = py::cast<py::array>(indices_or_sections);
        if (np_ios.ndim() >= 2) {
            throw py::value_error{std::string{"Too many dimensions of indices: "} + std::to_string(np_ios.ndim())};
        }
        // sections: scalar
        if (np_ios.ndim() == 0) {
            int64_t sections{};
            py::object scalar_np = np_ios.attr("tolist")();
            if (py::isinstance<py::int_>(scalar_np)) {
                sections = py::cast<int64_t>(scalar_np);
            } else if (py::isinstance<py::float_>(scalar_np)) {
                sections = pyfloat_to_sections_or_value_error(scalar_np);
            } else {
                throw py::type_error{"Sections must be an integer."};
            }
            return split_sections(ary, sections, axis);
        }

        // indices: (0,)-shape
        if (np_ios.size() == 0) {
            return split_indices(ary, {}, axis);
        }

        if (np_ios.dtype().kind() != 'i') {
            throw py::type_error{std::string{"Indices must be integers."}};
        }
        // indices: non-scalar
        std::vector<int64_t> indices{};
        py::list indices_pylist = np_ios.attr("tolist")();
        for (py::handle item : indices_pylist) {
            indices.emplace_back(py::cast<int64_t>(item));
        }

        return split_indices(ary, indices, axis);
    }
    // indices: sequence
    if (py::isinstance<py::sequence>(indices_or_sections)) {
        std::vector<int64_t> indices{};
        try {
            indices = py::cast<std::vector<int64_t>>(indices_or_sections);
        } catch (const py::cast_error& e) {
            throw py::type_error{std::string{"Indices not understood: "} + py::cast<std::string>(py::repr(indices_or_sections))};
        }

        return split_indices(ary, indices, axis);
    }
    throw py::type_error{std::string{"indices_or_sections not understood: "} + py::cast<std::string>(py::repr(indices_or_sections))};
}

std::vector<ArrayBodyPtr> SplitByIndicesOrSections(const ArrayBodyPtr& ary, py::handle indices_or_sections, int8_t axis) {
    auto split_sections = [](const ArrayBodyPtr& ary, int64_t sections, int8_t axis) {
        return MoveArrayBodies(Split(Array{ary}, sections, axis));
    };
    auto split_indices = [](const ArrayBodyPtr& ary, const std::vector<int64_t>& indices, int8_t axis) {
        return MoveArrayBodies(Split(Array{ary}, indices, axis));
    };
    return SwitchBySplitArgs(split_sections, split_indices, ary, indices_or_sections, axis);
}

std::vector<ArrayBodyPtr> DSplitByIndicesOrSections(const ArrayBodyPtr& ary, py::handle indices_or_sections) {
    auto split_sections = [](const ArrayBodyPtr& ary, int64_t sections, int8_t /*axis*/) {
        return MoveArrayBodies(DSplit(Array{ary}, sections));
    };
    auto split_indices = [](const ArrayBodyPtr& ary, const std::vector<int64_t>& indices, int8_t /*axis*/) {
        return MoveArrayBodies(DSplit(Array{ary}, indices));
    };
    return SwitchBySplitArgs(split_sections, split_indices, ary, indices_or_sections, 2);
}

void InitChainerxManipulation(pybind11::module& m) {
    // manipulation routines
    m.def("transpose",
          [](const ArrayBodyPtr& a, const nonstd::optional<std::vector<int8_t>>& axes) {
              return MoveArrayBody(Transpose(Array{a}, ToAxes(axes)));
          },
          "a"_a,
          "axes"_a = nullptr);
    m.def("transpose",
          [](const ArrayBodyPtr& a, int8_t axes) { return MoveArrayBody(Transpose(Array{a}, {axes})); },
          "a"_a,
          "axes"_a = nullptr);
    m.def("flip",
          [](const ArrayBodyPtr& m, const nonstd::optional<std::vector<int8_t>>& axes) {
              return MoveArrayBody(Flip(Array{m}, ToAxes(axes)));
          },
          "m"_a,
          "axes"_a = nullptr);
    m.def("flip", [](const ArrayBodyPtr& m, int8_t axes) { return MoveArrayBody(Flip(Array{m}, {axes})); }, "m"_a, "axes"_a = nullptr);
    m.def("fliplr", [](const ArrayBodyPtr& m) { return MoveArrayBody(Fliplr(Array{m})); }, "m"_a);
    m.def("flipud", [](const ArrayBodyPtr& m) { return MoveArrayBody(Flipud(Array{m})); }, "m"_a);
    m.def("rollaxis",
          [](const ArrayBodyPtr& a, int8_t axis, int8_t start) { return MoveArrayBody(RollAxis(Array{a}, axis, start)); },
          "a"_a,
          "axis"_a,
          "start"_a = 0);
    m.def("reshape",
          [](const ArrayBodyPtr& a, py::handle newshape) { return MoveArrayBody(Reshape(Array{a}, ToShape(newshape))); },
          "a"_a,
          "newshape"_a);
    m.def("reshape",
          [](const ArrayBodyPtr& a, const std::vector<int64_t>& newshape) {
              return MoveArrayBody(Reshape(Array{a}, {newshape.begin(), newshape.end()}));
          },
          "a"_a,
          "newshape"_a);
    m.def("reshape",
          [](const ArrayBodyPtr& a, py::args args) {
              if (args.size() == 0) {
                  throw ChainerxError("Reshape is missing shape argument.");
              }
              return MoveArrayBody(Reshape(Array{a}, ToShape(args)));
          },
          "a"_a);
    m.def("squeeze",
          [](const ArrayBodyPtr& a, const nonstd::optional<std::vector<int8_t>>& axis) {
              return MoveArrayBody(Squeeze(Array{a}, ToAxes(axis)));
          },
          "a"_a,
          "axis"_a = nullptr);
    m.def("squeeze", [](const ArrayBodyPtr& a, int8_t axis) { return MoveArrayBody(Squeeze(Array{a}, Axes{axis})); }, "a"_a, "axis"_a);
    m.def("expand_dims", [](const ArrayBodyPtr& a, int8_t axis) { return MoveArrayBody(ExpandDims(Array{a}, axis)); }, "a"_a, "axis"_a);
    m.def("swapaxes",
          [](const ArrayBodyPtr& a, int8_t axis1, int8_t axis2) { return MoveArrayBody(Swapaxes(Array{a}, axis1, axis2)); },
          "a"_a,
          "axis1"_a,
          "axis2"_a);
    m.def("broadcast_to",
          [](const ArrayBodyPtr& array, py::handle shape) { return MoveArrayBody(Array{array}.BroadcastTo(ToShape(shape))); },
          "array"_a,
          "shape"_a);
    m.def("concatenate",
          [](py::sequence arrays, nonstd::optional<int8_t> axis) {
              std::vector<Array> xs;
              xs.reserve(arrays.size());
              std::transform(arrays.begin(), arrays.end(), std::back_inserter(xs), [](const auto& item) {
                  return Array{py::cast<ArrayBodyPtr>(item)};
              });
              return MoveArrayBody(Concatenate(xs, axis));
          },
          "arrays"_a,
          "axis"_a = 0);
    m.def("stack",
          [](py::sequence arrays, int8_t axis) {
              std::vector<Array> xs;
              xs.reserve(arrays.size());
              std::transform(arrays.begin(), arrays.end(), std::back_inserter(xs), [](const auto& item) {
                  return Array{py::cast<ArrayBodyPtr>(item)};
              });
              return MoveArrayBody(Stack(xs, axis));
          },
          "arrays"_a,
          "axis"_a = 0);
    m.def("atleast_2d", [](const ArrayBodyPtr& a) { return MoveArrayBody(AtLeast2D(Array{a})); }, "a"_a);
    m.def("atleast_3d", [](const ArrayBodyPtr& a) { return MoveArrayBody(AtLeast3D(Array{a})); }, "a"_a);
    m.def("hstack",
          [](py::sequence arrays) {
              std::vector<Array> xs;
              xs.reserve(arrays.size());
              std::transform(arrays.begin(), arrays.end(), std::back_inserter(xs), [](const auto& item) {
                  return Array{py::cast<ArrayBodyPtr>(item)};
              });
              return MoveArrayBody(HStack(xs));
          },
          "arrays"_a);
    m.def("vstack",
          [](py::sequence arrays) {
              std::vector<Array> xs;
              xs.reserve(arrays.size());
              std::transform(arrays.begin(), arrays.end(), std::back_inserter(xs), [](const auto& item) {
                  return Array{py::cast<ArrayBodyPtr>(item)};
              });
              return MoveArrayBody(VStack(xs));
          },
          "arrays"_a);
    m.def("dstack",
          [](py::sequence arrays) {
              std::vector<Array> xs;
              xs.reserve(arrays.size());
              std::transform(arrays.begin(), arrays.end(), std::back_inserter(xs), [](const auto& item) {
                  return Array{py::cast<ArrayBodyPtr>(item)};
              });
              return MoveArrayBody(DStack(xs));
          },
          "arrays"_a);
    m.def("split", &SplitByIndicesOrSections, "ary"_a, "indices_or_sections"_a, "axis"_a = 0);
    m.def("dsplit", &DSplitByIndicesOrSections, "ary"_a, "indices_or_sections"_a);
    m.def("moveaxis",
          [](const ArrayBodyPtr& a, const std::vector<int8_t>& source, const std::vector<int8_t>& destination) {
              return MoveArrayBody(Moveaxis(Array{a}, Axes{source.begin(), source.end()}, Axes{destination.begin(), destination.end()}));
          },
          "a"_a,
          "source"_a = nullptr,
          "destination"_a = nullptr);
    m.def("moveaxis",
          [](const ArrayBodyPtr& a, py::tuple source, py::tuple destination) {
              return MoveArrayBody(Moveaxis(Array{a}, ToAxes(source), ToAxes(destination)));
          },
          "a"_a,
          "source"_a = nullptr,
          "destination"_a = nullptr);
    m.def("moveaxis",
          [](const ArrayBodyPtr& a, int8_t source, int8_t destination) {
              return MoveArrayBody(Moveaxis(Array{a}, {source}, {destination}));
          },
          "a"_a,
          "source"_a = nullptr,
          "destination"_a = nullptr);
}

void InitChainerxActivation(pybind11::module& m) {
    m.def("clipped_relu", [](const ArrayBodyPtr& x, Scalar z) { return MoveArrayBody(ClippedRelu(Array{x}, z)); }, "x"_a, "z"_a = 20.0);
    m.def("crelu", [](const ArrayBodyPtr& x, int8_t axis) { return MoveArrayBody(CRelu(Array{x}, axis)); }, "x"_a, "axis"_a = 1);
    m.def("elu", [](const ArrayBodyPtr& x, double alpha) { return MoveArrayBody(Elu(Array{x}, alpha)); }, "x"_a, "alpha"_a = 1.0);
    m.def("sigmoid", [](const ArrayBodyPtr& x) { return MoveArrayBody(Sigmoid(Array{x})); }, "x"_a);
    m.def("relu", [](const ArrayBodyPtr& x) { return MoveArrayBody(Relu(Array{x})); }, "x"_a);
    m.def("leaky_relu",
          [](const ArrayBodyPtr& x, Scalar slope) { return MoveArrayBody(LeakyRelu(Array{x}, slope)); },
          "x"_a,
          "slope"_a = 0.2);
}

void InitChainerxArithmetic(pybind11::module& m) {
    // math routines
    m.def("negative", [](const ArrayBodyPtr& x) { return MoveArrayBody(Negative(Array{x})); }, "x"_a);
    m.def("add", [](const ArrayBodyPtr& x1, const ArrayBodyPtr& x2) { return MoveArrayBody(Array{x1} + Array{x2}); }, "x1"_a, "x2"_a);
    m.def("add", [](const ArrayBodyPtr& x1, Scalar x2) { return MoveArrayBody(Add(Array{x1}, x2)); }, "x1"_a, "x2"_a);
    m.def("add", [](Scalar x1, const ArrayBodyPtr& x2) { return MoveArrayBody(Add(x1, Array{x2})); }, "x1"_a, "x2"_a);
    m.def("subtract", [](const ArrayBodyPtr& x1, const ArrayBodyPtr& x2) { return MoveArrayBody(Array{x1} - Array{x2}); }, "x1"_a, "x2"_a);
    m.def("subtract", [](const ArrayBodyPtr& x1, Scalar x2) { return MoveArrayBody(Subtract(Array{x1}, x2)); }, "x1"_a, "x2"_a);
    m.def("subtract", [](Scalar x1, const ArrayBodyPtr& x2) { return MoveArrayBody(Subtract(x1, Array{x2})); }, "x1"_a, "x2"_a);
    m.def("multiply", [](const ArrayBodyPtr& x1, const ArrayBodyPtr& x2) { return MoveArrayBody(Array{x1} * Array{x2}); }, "x1"_a, "x2"_a);
    m.def("multiply", [](const ArrayBodyPtr& x1, Scalar x2) { return MoveArrayBody(Multiply(Array{x1}, x2)); }, "x1"_a, "x2"_a);
    m.def("multiply", [](Scalar x1, const ArrayBodyPtr& x2) { return MoveArrayBody(Multiply(x1, Array{x2})); }, "x1"_a, "x2"_a);
    m.def("divide", [](const ArrayBodyPtr& x1, const ArrayBodyPtr& x2) { return MoveArrayBody(Array{x1} / Array{x2}); }, "x1"_a, "x2"_a);
    m.def("divide", [](const ArrayBodyPtr& x1, Scalar x2) { return MoveArrayBody(Divide(Array{x1}, x2)); }, "x1"_a, "x2"_a);
    m.def("divide", [](Scalar x1, const ArrayBodyPtr& x2) { return MoveArrayBody(Divide(x1, Array{x2})); }, "x1"_a, "x2"_a);
    m.def("floor_divide",
          [](const ArrayBodyPtr& x1, const ArrayBodyPtr& x2) { return MoveArrayBody(FloorDivide(Array{x1}, Array{x2})); },
          "x1"_a,
          "x2"_a);
    m.def("floor_divide", [](const ArrayBodyPtr& x1, Scalar x2) { return MoveArrayBody(FloorDivide(Array{x1}, x2)); }, "x1"_a, "x2"_a);
    m.def("floor_divide", [](Scalar x1, const ArrayBodyPtr& x2) { return MoveArrayBody(FloorDivide(x1, Array{x2})); }, "x1"_a, "x2"_a);
    m.def("true_divide",
          [](const ArrayBodyPtr& x1, const ArrayBodyPtr& x2) { return MoveArrayBody(TrueDivide(Array{x1}, Array{x2})); },
          "x1"_a,
          "x2"_a);
    m.def("true_divide", [](const ArrayBodyPtr& x1, Scalar x2) { return MoveArrayBody(TrueDivide(Array{x1}, x2)); }, "x1"_a, "x2"_a);
    m.def("true_divide", [](Scalar x1, const ArrayBodyPtr& x2) { return MoveArrayBody(TrueDivide(x1, Array{x2})); }, "x1"_a, "x2"_a);
    m.def("reciprocal", [](const ArrayBodyPtr& x) { return MoveArrayBody(Reciprocal(Array{x})); }, "x"_a);
    m.def("power",
          [](const ArrayBodyPtr& x1, const ArrayBodyPtr& x2) { return MoveArrayBody(Power(Array{x1}, Array{x2})); },
          "x1"_a,
          "x2"_a);
    m.def("power", [](const ArrayBodyPtr& x1, Scalar x2) { return MoveArrayBody(Power(Array{x1}, x2)); }, "x1"_a, "x2"_a);
    m.def("power", [](Scalar x1, const ArrayBodyPtr& x2) { return MoveArrayBody(Power(x1, Array{x2})); }, "x1"_a, "x2"_a);
}

void InitChainerxBinary(pybind11::module& m) {
    m.def("bitwise_and",
          [](const ArrayBodyPtr& x1, const ArrayBodyPtr& x2) { return MoveArrayBody(BitwiseAnd(Array{x1}, Array{x2})); },
          "x1"_a,
          "x2"_a);
    m.def("bitwise_and", [](const ArrayBodyPtr& x1, Scalar x2) { return MoveArrayBody(BitwiseAnd(Array{x1}, x2)); }, "x1"_a, "x2"_a);
    m.def("bitwise_and", [](Scalar x1, const ArrayBodyPtr& x2) { return MoveArrayBody(BitwiseAnd(x1, Array{x2})); }, "x1"_a, "x2"_a);
    m.def("bitwise_or",
          [](const ArrayBodyPtr& x1, const ArrayBodyPtr& x2) { return MoveArrayBody(BitwiseOr(Array{x1}, Array{x2})); },
          "x1"_a,
          "x2"_a);
    m.def("bitwise_or", [](const ArrayBodyPtr& x1, Scalar x2) { return MoveArrayBody(BitwiseOr(Array{x1}, x2)); }, "x1"_a, "x2"_a);
    m.def("bitwise_or", [](Scalar x1, const ArrayBodyPtr& x2) { return MoveArrayBody(BitwiseOr(x1, Array{x2})); }, "x1"_a, "x2"_a);
    m.def("bitwise_xor",
          [](const ArrayBodyPtr& x1, const ArrayBodyPtr& x2) { return MoveArrayBody(BitwiseXor(Array{x1}, Array{x2})); },
          "x1"_a,
          "x2"_a);
    m.def("bitwise_xor", [](const ArrayBodyPtr& x1, Scalar x2) { return MoveArrayBody(BitwiseXor(Array{x1}, x2)); }, "x1"_a, "x2"_a);
    m.def("bitwise_xor", [](Scalar x1, const ArrayBodyPtr& x2) { return MoveArrayBody(BitwiseXor(x1, Array{x2})); }, "x1"_a, "x2"_a);
}

void InitChainerxExpLog(pybind11::module& m) {
    m.def("erf", [](const ArrayBodyPtr& x) { return MoveArrayBody(Erf(Array{x})); }, "x"_a);
    m.def("exp", [](const ArrayBodyPtr& x) { return MoveArrayBody(Exp(Array{x})); }, "x"_a);
    m.def("expm1", [](const ArrayBodyPtr& x) { return MoveArrayBody(Expm1(Array{x})); }, "x"_a);
    m.def("exp2", [](const ArrayBodyPtr& x) { return MoveArrayBody(Exp2(Array{x})); }, "x"_a);
    m.def("log", [](const ArrayBodyPtr& x) { return MoveArrayBody(Log(Array{x})); }, "x"_a);
    m.def("log10", [](const ArrayBodyPtr& x) { return MoveArrayBody(Log10(Array{x})); }, "x"_a);
    m.def("log2", [](const ArrayBodyPtr& x) { return MoveArrayBody(Log2(Array{x})); }, "x"_a);
    m.def("log1p", [](const ArrayBodyPtr& x) { return MoveArrayBody(Log1p(Array{x})); }, "x"_a);
}

void InitChainerxHyperbolic(pybind11::module& m) {
    m.def("sinh", [](const ArrayBodyPtr& x) { return MoveArrayBody(Sinh(Array{x})); }, "x"_a);
    m.def("cosh", [](const ArrayBodyPtr& x) { return MoveArrayBody(Cosh(Array{x})); }, "x"_a);
    m.def("tanh", [](const ArrayBodyPtr& x) { return MoveArrayBody(Tanh(Array{x})); }, "x"_a);
    m.def("arcsinh", [](const ArrayBodyPtr& x) { return MoveArrayBody(Arcsinh(Array{x})); }, "x"_a);
    m.def("arccosh", [](const ArrayBodyPtr& x) { return MoveArrayBody(Arccosh(Array{x})); }, "x"_a);
}

void InitChainerxMisc(pybind11::module& m) {
    m.def("square", [](const ArrayBodyPtr& x) { return MoveArrayBody(Square(Array{x})); }, "x"_a);
    m.def("squared_difference",
          [](const ArrayBodyPtr& x1, const ArrayBodyPtr& x2) { return MoveArrayBody(SquaredDifference(Array{x1}, Array{x2})); },
          "x1"_a,
          "x2"_a);
    m.def("sqrt", [](const ArrayBodyPtr& x) { return MoveArrayBody(Sqrt(Array{x})); }, "x"_a);
    m.def("abs", [](const ArrayBodyPtr& x) { return MoveArrayBody(Absolute(Array{x})); }, "x"_a);
    m.attr("absolute") = m.attr("abs");
    m.def("fabs", [](const ArrayBodyPtr& x) { return MoveArrayBody(Fabs(Array{x})); }, "x"_a);
    m.def("sign", [](const ArrayBodyPtr& x) { return MoveArrayBody(Sign(Array{x})); }, "x"_a);
    m.def("maximum", [](const ArrayBodyPtr& x1, Scalar x2) { return MoveArrayBody(Maximum(Array{x1}, x2)); }, "x1"_a, "x2"_a);
    m.def("maximum", [](Scalar x1, const ArrayBodyPtr& x2) { return MoveArrayBody(Maximum(x1, Array{x2})); }, "x1"_a, "x2"_a);
    m.def("maximum",
          [](const ArrayBodyPtr& x1, const ArrayBodyPtr& x2) { return MoveArrayBody(Maximum(Array{x1}, Array{x2})); },
          "x1"_a,
          "x2"_a);
    m.def("minimum", [](const ArrayBodyPtr& x1, Scalar x2) { return MoveArrayBody(Minimum(Array{x1}, x2)); }, "x1"_a, "x2"_a);
    m.def("minimum", [](Scalar x1, const ArrayBodyPtr& x2) { return MoveArrayBody(Minimum(x1, Array{x2})); }, "x1"_a, "x2"_a);
    m.def("minimum",
          [](const ArrayBodyPtr& x1, const ArrayBodyPtr& x2) { return MoveArrayBody(Minimum(Array{x1}, Array{x2})); },
          "x1"_a,
          "x2"_a);
}

void InitChainerxReduction(pybind11::module& m) {
    m.def("sum",
          [](const ArrayBodyPtr& a, int8_t axis, bool keepdims) { return MoveArrayBody(Sum(Array{a}, Axes{axis}, keepdims)); },
          "a"_a,
          "axis"_a,
          "keepdims"_a = false);
    m.def("sum",
          [](const ArrayBodyPtr& a, const nonstd::optional<std::vector<int8_t>>& axis, bool keepdims) {
              return MoveArrayBody(Sum(Array{a}, ToAxes(axis), keepdims));
          },
          "a"_a,
          "axis"_a = nullptr,
          "keepdims"_a = false);
    m.def("logsumexp",
          [](const ArrayBodyPtr& x, int8_t axis, bool keepdims) { return MoveArrayBody(LogSumExp(Array{x}, Axes{axis}, keepdims)); },
          "x"_a,
          "axis"_a,
          "keepdims"_a = false);
    m.def("logsumexp",
          [](const ArrayBodyPtr& x, const nonstd::optional<std::vector<int8_t>>& axis, bool keepdims) {
              return MoveArrayBody(LogSumExp(Array{x}, ToAxes(axis), keepdims));
          },
          "x"_a,
          "axis"_a = nullptr,
          "keepdims"_a = false);
    m.def("log_softmax",
          [](const ArrayBodyPtr& x, int8_t axis) { return MoveArrayBody(LogSoftmax(Array{x}, Axes{axis})); },
          "x"_a,
          "axis"_a);
    m.def("log_softmax",
          [](const ArrayBodyPtr& x, const nonstd::optional<std::vector<int8_t>>& axis) {
              return MoveArrayBody(LogSoftmax(Array{x}, ToAxes(axis)));
          },
          "x"_a,
          "axis"_a = nullptr);
    m.def("softmax", [](const ArrayBodyPtr& x, int8_t axis) { return MoveArrayBody(Softmax(Array{x}, Axes{axis})); }, "x"_a, "axis"_a);
    m.def("softmax",
          [](const ArrayBodyPtr& x, const nonstd::optional<std::vector<int8_t>>& axis) {
              return MoveArrayBody(Softmax(Array{x}, ToAxes(axis)));
          },
          "x"_a,
          "axis"_a = nullptr);
}

void InitChainerxRounding(pybind11::module& m) {
    m.def("ceil", [](const ArrayBodyPtr& x) { return MoveArrayBody(Ceil(Array{x})); }, "x"_a);
    m.def("floor", [](const ArrayBodyPtr& x) { return MoveArrayBody(Floor(Array{x})); }, "x"_a);
}

void InitChainerxTrigonometric(pybind11::module& m) {
    m.def("sin", [](const ArrayBodyPtr& x) { return MoveArrayBody(Sin(Array{x})); }, "x"_a);
    m.def("cos", [](const ArrayBodyPtr& x) { return MoveArrayBody(Cos(Array{x})); }, "x"_a);
    m.def("tan", [](const ArrayBodyPtr& x) { return MoveArrayBody(Tan(Array{x})); }, "x"_a);
    m.def("arcsin", [](const ArrayBodyPtr& x) { return MoveArrayBody(Arcsin(Array{x})); }, "x"_a);
    m.def("arccos", [](const ArrayBodyPtr& x) { return MoveArrayBody(Arccos(Array{x})); }, "x"_a);
    m.def("arctan", [](const ArrayBodyPtr& x) { return MoveArrayBody(Arctan(Array{x})); }, "x"_a);
    m.def("arctan2",
          [](const ArrayBodyPtr& x1, const ArrayBodyPtr& x2) { return MoveArrayBody(Arctan2(Array{x1}, Array{x2})); },
          "x1"_a,
          "x2"_a);
}

void InitChainerxSorting(pybind11::module& m) {
    // sorting routines
    m.def("argmax",
          [](const ArrayBodyPtr& a, const nonstd::optional<int8_t>& axis) { return MoveArrayBody(ArgMax(Array{a}, ToAxes(axis))); },
          "a"_a,
          "axis"_a = nullptr);
    m.def("argmin",
          [](const ArrayBodyPtr& a, const nonstd::optional<int8_t>& axis) { return MoveArrayBody(ArgMin(Array{a}, ToAxes(axis))); },
          "a"_a,
          "axis"_a = nullptr);
}

void InitChainerxStatistics(pybind11::module& m) {
    // statistics routines
    m.def("amax",
          [](const ArrayBodyPtr& a, int8_t axis, bool keepdims) { return MoveArrayBody(AMax(Array{a}, Axes{axis}, keepdims)); },
          "a"_a,
          "axis"_a,
          "keepdims"_a = false);
    m.def("amax",
          [](const ArrayBodyPtr& a, const nonstd::optional<std::vector<int8_t>>& axis, bool keepdims) {
              return MoveArrayBody(AMax(Array{a}, ToAxes(axis), keepdims));
          },
          "a"_a,
          "axis"_a = nullptr,
          "keepdims"_a = false);
    m.attr("max") = m.attr("amax");
    m.def("amin",
          [](const ArrayBodyPtr& a, int8_t axis, bool keepdims) { return MoveArrayBody(AMin(Array{a}, Axes{axis}, keepdims)); },
          "a"_a,
          "axis"_a,
          "keepdims"_a = false);
    m.def("amin",
          [](const ArrayBodyPtr& a, const nonstd::optional<std::vector<int8_t>>& axis, bool keepdims) {
              return MoveArrayBody(AMin(Array{a}, ToAxes(axis), keepdims));
          },
          "a"_a,
          "axis"_a = nullptr,
          "keepdims"_a = false);
    m.attr("min") = m.attr("amin");
    m.def("mean",
          [](const ArrayBodyPtr& a, int8_t axis, bool keepdims) { return MoveArrayBody(Mean(Array{a}, Axes{axis}, keepdims)); },
          "a"_a,
          "axis"_a,
          "keepdims"_a = false);
    m.def("mean",
          [](const ArrayBodyPtr& a, const nonstd::optional<std::vector<int8_t>>& axis, bool keepdims) {
              return MoveArrayBody(Mean(Array{a}, ToAxes(axis), keepdims));
          },
          "a"_a,
          "axis"_a = nullptr,
          "keepdims"_a = false);
    m.def("var",
          [](const ArrayBodyPtr& a, int8_t axis, bool keepdims) { return MoveArrayBody(Var(Array{a}, Axes{axis}, keepdims)); },
          "a"_a,
          "axis"_a,
          "keepdims"_a = false);
    m.def("var",
          [](const ArrayBodyPtr& a, const nonstd::optional<std::vector<int8_t>>& axis, bool keepdims) {
              return MoveArrayBody(Var(Array{a}, ToAxes(axis), keepdims));
          },
          "a"_a,
          "axis"_a = nullptr,
          "keepdims"_a = false);
}

void InitChainerxConnection(pybind11::module& m) {
    // connection routines
    m.def("conv",
          [](const ArrayBodyPtr& x,
             const ArrayBodyPtr& w,
             const nonstd::optional<ArrayBodyPtr>& b,
             py::handle stride,
             py::handle pad,
             bool cover_all) {
              // Create an Array from x to compute the image dimensions and the expected number of stride and padding elements.
              Array x_array{x};
              int8_t ndim = x_array.ndim() - 2;
              return MoveArrayBody(
                      Conv(x_array,
                           Array{w},
                           b.has_value() ? nonstd::optional<Array>{Array{*b}} : nonstd::nullopt,
                           ToStackVector<int64_t>(stride, ndim),
                           ToStackVector<int64_t>(pad, ndim),
                           cover_all));
          },
          "x"_a,
          "w"_a,
          "b"_a = nullptr,
          "stride"_a = 1,
          "pad"_a = 0,
          "cover_all"_a = false);
    m.def("conv_transpose",
          [](const ArrayBodyPtr& x,
             const ArrayBodyPtr& w,
             const nonstd::optional<ArrayBodyPtr>& b,
             py::handle stride,
             py::handle pad,
             const nonstd::optional<py::tuple>& outsize) {
              // Create an Array from x to compute the image dimensions and the expected number of stride and padding elements.
              Array x_array{x};
              int8_t ndim = x_array.ndim() - 2;
              return MoveArrayBody(ConvTranspose(
                      x_array,
                      Array{w},
                      b.has_value() ? nonstd::optional<Array>{Array{*b}} : nonstd::nullopt,
                      ToStackVector<int64_t>(stride, ndim),
                      ToStackVector<int64_t>(pad, ndim),
                      outsize.has_value() ? nonstd::optional<Dims>{ToStackVector<int64_t>(*outsize, ndim)} : nonstd::nullopt));
          },
          "x"_a,
          "w"_a,
          "b"_a = nullptr,
          "stride"_a = 1,
          "pad"_a = 0,
          "outsize"_a = nullptr);
    m.def("linear",
          [](const ArrayBodyPtr& x, const ArrayBodyPtr& w, const nonstd::optional<ArrayBodyPtr>& b, int8_t n_batch_axes) {
              return MoveArrayBody(
                      Linear(Array{x}, Array{w}, b.has_value() ? nonstd::optional<Array>{Array{*b}} : nonstd::nullopt, n_batch_axes));
          },
          "x"_a,
          "w"_a,
          "b"_a = nullptr,
          "n_batch_axes"_a = 1);
}

void InitChainerxNormalization(pybind11::module& m) {
    // normalization routines
    m.def("batch_norm",
          [](const ArrayBodyPtr& x,
             const ArrayBodyPtr& gamma,
             const ArrayBodyPtr& beta,
             const ArrayBodyPtr& running_mean,
             const ArrayBodyPtr& running_var,
             Scalar eps,
             Scalar decay,
             const nonstd::optional<std::vector<int8_t>>& axis) {
              return MoveArrayBody(
                      BatchNorm(Array{x}, Array{gamma}, Array{beta}, Array{running_mean}, Array{running_var}, eps, decay, ToAxes(axis)));
          },
          "x"_a,
          "gamma"_a,
          "beta"_a,
          "running_mean"_a,
          "running_var"_a,
          "eps"_a = 2e-5,
          "decay"_a = 0.9,
          "axis"_a = nullptr);
    m.def("fixed_batch_norm",
          [](const ArrayBodyPtr& x,
             const ArrayBodyPtr& gamma,
             const ArrayBodyPtr& beta,
             const ArrayBodyPtr& mean,
             const ArrayBodyPtr& var,
             Scalar eps,
             const nonstd::optional<std::vector<int8_t>>& axis) {
              return MoveArrayBody(FixedBatchNorm(Array{x}, Array{gamma}, Array{beta}, Array{mean}, Array{var}, eps, ToAxes(axis)));
          },
          "x"_a,
          "gamma"_a,
          "beta"_a,
          "mean"_a,
          "var"_a,
          "eps"_a = 2e-5,
          "axis"_a = nullptr);
}

void InitChainerxPooling(pybind11::module& m) {
    // pooling routines
    // TODO(sonots): Support return_indicies option of chainer.functions.max_pooling_nd.
    m.def("max_pool",
          [](const ArrayBodyPtr& x, py::handle ksize, py::handle stride, py::handle pad, bool cover_all) {
              Array x_array{x};
              int8_t ndim = x_array.ndim() - 2;
              return MoveArrayBody(
                      MaxPool(x_array,
                              ToStackVector<int64_t>(ksize, ndim),
                              stride.is_none() ? ToStackVector<int64_t>(ksize, ndim) : ToStackVector<int64_t>(stride, ndim),
                              ToStackVector<int64_t>(pad, ndim),
                              cover_all));
          },
          "x"_a,
          "ksize"_a,
          "stride"_a = py::none(),
          "pad"_a = 0,
          "cover_all"_a = false);
    m.def("average_pool",
          [](const ArrayBodyPtr& x, py::handle ksize, py::handle stride, py::handle pad, const std::string& pad_mode) {
              Array x_array{x};
              int8_t ndim = x_array.ndim() - 2;

              AveragePoolPadMode mode{};
              if (pad_mode == "zero") {
                  mode = AveragePoolPadMode::kZero;
              } else if (pad_mode == "ignore") {
                  mode = AveragePoolPadMode::kIgnore;
              } else {
                  throw py::value_error{"pad_mode must be either of 'zero' or 'ignore'"};
              }

              return MoveArrayBody(AveragePool(
                      x_array,
                      ToStackVector<int64_t>(ksize, ndim),
                      stride.is_none() ? ToStackVector<int64_t>(ksize, ndim) : ToStackVector<int64_t>(stride, ndim),
                      ToStackVector<int64_t>(pad, ndim),
                      mode));
          },
          "x"_a,
          "ksize"_a,
          "stride"_a = py::none(),
          "pad"_a = 0,
          "pad_mode"_a = "ignore");
}

void InitChainerxLoss(pybind11::module& m) {
    m.def("absolute_error",
          [](const ArrayBodyPtr& x1, const ArrayBodyPtr& x2) { return MoveArrayBody(AbsoluteError(Array{x1}, Array{x2})); },
          "x1"_a,
          "x2"_a);
    m.def("squared_error",
          [](const ArrayBodyPtr& x1, const ArrayBodyPtr& x2) { return MoveArrayBody(SquaredError(Array{x1}, Array{x2})); },
          "x1"_a,
          "x2"_a);
    m.def("gaussian_kl_divergence",
          [](const ArrayBodyPtr& mean, const ArrayBodyPtr& ln_var) {
              return MoveArrayBody(GaussianKLDivergence(Array{mean}, Array{ln_var}));
          },
          "mean"_a,
          "ln_var"_a);
    m.def("huber_loss",
          [](const ArrayBodyPtr& x1, const ArrayBodyPtr& x2, Scalar delta) {
              return MoveArrayBody(HuberLoss(Array{x1}, Array{x2}, delta));
          },
          "x1"_a,
          "x2"_a,
          "delta"_a);
}

}  // namespace

void InitChainerxRoutines(pybind11::module& m) {
    InitChainerxCreation(m);
    InitChainerxIndexing(m);
    InitChainerxLinalg(m);
    InitChainerxLogic(m);
    InitChainerxLoss(m);
    InitChainerxManipulation(m);
    InitChainerxActivation(m);
    InitChainerxArithmetic(m);
    InitChainerxBinary(m);
    InitChainerxExpLog(m);
    InitChainerxHyperbolic(m);
    InitChainerxMisc(m);
    InitChainerxReduction(m);
    InitChainerxRounding(m);
    InitChainerxTrigonometric(m);
    InitChainerxSorting(m);
    InitChainerxStatistics(m);
    InitChainerxConnection(m);
    InitChainerxNormalization(m);
    InitChainerxPooling(m);
}

}  // namespace python_internal
}  // namespace python
}  // namespace chainerx<|MERGE_RESOLUTION|>--- conflicted
+++ resolved
@@ -395,14 +395,9 @@
     m.def("isfinite", [](const ArrayBodyPtr& x) { return MoveArrayBody(IsFinite(Array{x})); }, "x"_a);
 }
 
-<<<<<<< HEAD
+template <class T1, class T2>
 std::vector<ArrayBodyPtr> SwitchBySplitArgs(
-        auto& split_sections, auto& split_indices, const ArrayBodyPtr& ary, py::handle indices_or_sections, int8_t axis) {
-=======
-template <class T1, class T2>
-std::vector<ArrayBodyPtr> _split(
         T1& split_sections, T2& split_indices, const ArrayBodyPtr& ary, py::handle indices_or_sections, int8_t axis) {
->>>>>>> ad9ecab7
     // TODO(niboshi): Perhaps we would want more general approach to handle multi-type arguments like indices_or_sections to
     // provide more helpful error message for users.
 
