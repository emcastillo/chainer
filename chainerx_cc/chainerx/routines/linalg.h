--- conflicted
+++ resolved
@@ -11,14 +11,12 @@
 
 Array Dot(const Array& a, const Array& b, absl::optional<Dtype> out_dtype = absl::nullopt);
 
-<<<<<<< HEAD
+Array Solve(const Array& a, const Array& b);
+
+Array Inverse(const Array& a);
+
 std::tuple<Array, Array> Eigh(const Array& a, const std::string& uplo);
 
 Array Eigvalsh(const Array& a, const std::string& uplo);
-=======
-Array Solve(const Array& a, const Array& b);
-
-Array Inverse(const Array& a);
->>>>>>> d2aa2d5d
 
 }  // namespace chainerx