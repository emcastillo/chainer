#include "chainerx/native/native_device.h"

#include <cmath>
#include <cstdint>

#include "chainerx/array.h"
#include "chainerx/device.h"
#include "chainerx/dtype.h"
#include "chainerx/kernels/math.h"
#include "chainerx/kernels/misc.h"
#include "chainerx/native/elementwise.h"
#include "chainerx/native/kernel_regist.h"
#include "chainerx/numeric.h"
#include "chainerx/routines/type_util.h"

namespace chainerx {
namespace native {
namespace {

CHAINERX_NATIVE_REGISTER_ELTWISE_FLOAT_UNARY_KERNEL(SqrtKernel, { out = chainerx::Sqrt(x); });

CHAINERX_NATIVE_REGISTER_ELTWISE_DTYPE_UNARY_KERNEL(SquareKernel, { out = x * x; }, VisitNumericDtype);

CHAINERX_NATIVE_REGISTER_ELTWISE_FLOAT_UNARY_KERNEL(FabsKernel, { out = chainerx::Fabs(x); });

CHAINERX_NATIVE_REGISTER_ELTWISE_DTYPE_UNARY_KERNEL(SignKernel, { out = chainerx::Sign(x); }, VisitNumericDtype);

<<<<<<< HEAD
class NativeIsNanKernel : public IsNanKernel {
public:
    void Call(const Array& x, const Array& out) override {
        x.device().CheckDevicesCompatible(x, out);
        VisitDtype(x.dtype(), [&](auto pt) {
            using T = typename decltype(pt)::type;
            struct Impl {
                void operator()(int64_t /*i*/, T x, bool& out) { out = chainerx::IsNan(x); }
            };
            Elementwise<const T, bool>(Impl{}, x, out);
        });
    }
};

CHAINERX_NATIVE_REGISTER_KERNEL(IsNanKernel, NativeIsNanKernel);

class NativeIsInfKernel : public IsInfKernel {
public:
    void Call(const Array& x, const Array& out) override {
        x.device().CheckDevicesCompatible(x, out);
        VisitDtype(x.dtype(), [&](auto pt) {
            using T = typename decltype(pt)::type;
            struct Impl {
                void operator()(int64_t /*i*/, T x, bool& out) { out = chainerx::IsInf(x); }
            };
            Elementwise<const T, bool>(Impl{}, x, out);
        });
    }
};

CHAINERX_NATIVE_REGISTER_KERNEL(IsInfKernel, NativeIsInfKernel);

class NativeIsFiniteKernel : public IsFiniteKernel {
public:
    void Call(const Array& x, const Array& out) override {
        x.device().CheckDevicesCompatible(x, out);
        VisitDtype(x.dtype(), [&](auto pt) {
            using T = typename decltype(pt)::type;
            struct Impl {
                void operator()(int64_t /*i*/, T x, bool& out) { out = !(chainerx::IsInf(x) || chainerx::IsNan(x)); }
            };
            Elementwise<const T, bool>(Impl{}, x, out);
        });
    }
};

CHAINERX_NATIVE_REGISTER_KERNEL(IsFiniteKernel, NativeIsFiniteKernel);
=======
CHAINERX_NATIVE_REGISTER_ELTWISE_FLOAT_UNARY_KERNEL(CeilKernel, { out = chainerx::Ceil(x); });

CHAINERX_NATIVE_REGISTER_ELTWISE_FLOAT_UNARY_KERNEL(FloorKernel, { out = chainerx::Floor(x); });
>>>>>>> 11fc9420

class NativeIfLessElseASSAKernel : public IfLessElseASSAKernel {
public:
    void Call(const Array& x1, Scalar x2, Scalar pos, const Array& neg, const Array& out) override {
        x1.device().CheckDevicesCompatible(x1, neg, out);
        Dtype x_dtype = ResultType(x1, x2);
        const Array& x1_cast = x1.dtype() == x_dtype ? x1 : x1.AsType(x_dtype);
        const Array& neg_cast = neg.dtype() == out.dtype() ? neg : neg.AsType(out.dtype());
        VisitNumericDtype(x_dtype, [&](auto x_pt) {
            using In = typename decltype(x_pt)::type;
            VisitNumericDtype(out.dtype(), [&](auto pt) {
                using Out = typename decltype(pt)::type;
                struct Impl {
                    void operator()(int64_t /*i*/, In x1, Out neg, Out& out) { out = x1 < x2 ? pos : neg; }
                    In x2;
                    Out pos;
                };
                Elementwise<const In, const Out, Out>(Impl{static_cast<In>(x2), static_cast<Out>(pos)}, x1_cast, neg_cast, out);
            });
        });
    }
};

CHAINERX_NATIVE_REGISTER_KERNEL(IfLessElseASSAKernel, NativeIfLessElseASSAKernel);

class NativeIfGreaterElseASSAKernel : public IfGreaterElseASSAKernel {
public:
    void Call(const Array& x1, Scalar x2, Scalar pos, const Array& neg, const Array& out) override {
        x1.device().CheckDevicesCompatible(x1, neg, out);
        Dtype x_dtype = ResultType(x1, x2);
        const Array& x1_cast = x1.dtype() == x_dtype ? x1 : x1.AsType(x_dtype);
        const Array& neg_cast = neg.dtype() == out.dtype() ? neg : neg.AsType(out.dtype());
        VisitNumericDtype(x_dtype, [&](auto x_pt) {
            using In = typename decltype(x_pt)::type;
            VisitNumericDtype(out.dtype(), [&](auto pt) {
                using Out = typename decltype(pt)::type;
                struct Impl {
                    void operator()(int64_t /*i*/, In x1, Out neg, Out& out) { out = x1 > x2 ? pos : neg; }
                    In x2;
                    Out pos;
                };
                Elementwise<const In, const Out, Out>(Impl{static_cast<In>(x2), static_cast<Out>(pos)}, x1_cast, neg_cast, out);
            });
        });
    }
};

CHAINERX_NATIVE_REGISTER_KERNEL(IfGreaterElseASSAKernel, NativeIfGreaterElseASSAKernel);

class NativeIfGreaterElseAAAAKernel : public IfGreaterElseAAAAKernel {
public:
    void Call(const Array& x1, const Array& x2, const Array& pos, const Array& neg, const Array& out) override {
        x1.device().CheckDevicesCompatible(x1, x2, pos, neg, out);
        Dtype x_dtype = ResultType(x1, x2);
        const Array& x1_cast = x1.dtype() == x_dtype ? x1 : x1.AsType(x_dtype);
        const Array& x2_cast = x2.dtype() == x_dtype ? x2 : x2.AsType(x_dtype);
        const Array& pos_cast = pos.dtype() == out.dtype() ? pos : pos.AsType(out.dtype());
        const Array& neg_cast = neg.dtype() == out.dtype() ? neg : neg.AsType(out.dtype());
        VisitNumericDtype(x_dtype, [&](auto x_pt) {
            using In = typename decltype(x_pt)::type;
            VisitNumericDtype(out.dtype(), [&](auto pt) {
                using Out = typename decltype(pt)::type;
                struct Impl {
                    void operator()(int64_t /*i*/, In x1, In x2, Out pos, Out neg, Out& out) { out = x1 > x2 ? pos : neg; }
                };
                Elementwise<const In, const In, const Out, const Out, Out>(Impl{}, x1_cast, x2_cast, pos_cast, neg_cast, out);
            });
        });
    }
};

CHAINERX_NATIVE_REGISTER_KERNEL(IfGreaterElseAAAAKernel, NativeIfGreaterElseAAAAKernel);

}  // namespace
}  // namespace native
}  // namespace chainerx<|MERGE_RESOLUTION|>--- conflicted
+++ resolved
@@ -24,60 +24,6 @@
 CHAINERX_NATIVE_REGISTER_ELTWISE_FLOAT_UNARY_KERNEL(FabsKernel, { out = chainerx::Fabs(x); });
 
 CHAINERX_NATIVE_REGISTER_ELTWISE_DTYPE_UNARY_KERNEL(SignKernel, { out = chainerx::Sign(x); }, VisitNumericDtype);
-
-<<<<<<< HEAD
-class NativeIsNanKernel : public IsNanKernel {
-public:
-    void Call(const Array& x, const Array& out) override {
-        x.device().CheckDevicesCompatible(x, out);
-        VisitDtype(x.dtype(), [&](auto pt) {
-            using T = typename decltype(pt)::type;
-            struct Impl {
-                void operator()(int64_t /*i*/, T x, bool& out) { out = chainerx::IsNan(x); }
-            };
-            Elementwise<const T, bool>(Impl{}, x, out);
-        });
-    }
-};
-
-CHAINERX_NATIVE_REGISTER_KERNEL(IsNanKernel, NativeIsNanKernel);
-
-class NativeIsInfKernel : public IsInfKernel {
-public:
-    void Call(const Array& x, const Array& out) override {
-        x.device().CheckDevicesCompatible(x, out);
-        VisitDtype(x.dtype(), [&](auto pt) {
-            using T = typename decltype(pt)::type;
-            struct Impl {
-                void operator()(int64_t /*i*/, T x, bool& out) { out = chainerx::IsInf(x); }
-            };
-            Elementwise<const T, bool>(Impl{}, x, out);
-        });
-    }
-};
-
-CHAINERX_NATIVE_REGISTER_KERNEL(IsInfKernel, NativeIsInfKernel);
-
-class NativeIsFiniteKernel : public IsFiniteKernel {
-public:
-    void Call(const Array& x, const Array& out) override {
-        x.device().CheckDevicesCompatible(x, out);
-        VisitDtype(x.dtype(), [&](auto pt) {
-            using T = typename decltype(pt)::type;
-            struct Impl {
-                void operator()(int64_t /*i*/, T x, bool& out) { out = !(chainerx::IsInf(x) || chainerx::IsNan(x)); }
-            };
-            Elementwise<const T, bool>(Impl{}, x, out);
-        });
-    }
-};
-
-CHAINERX_NATIVE_REGISTER_KERNEL(IsFiniteKernel, NativeIsFiniteKernel);
-=======
-CHAINERX_NATIVE_REGISTER_ELTWISE_FLOAT_UNARY_KERNEL(CeilKernel, { out = chainerx::Ceil(x); });
-
-CHAINERX_NATIVE_REGISTER_ELTWISE_FLOAT_UNARY_KERNEL(FloorKernel, { out = chainerx::Floor(x); });
->>>>>>> 11fc9420
 
 class NativeIfLessElseASSAKernel : public IfLessElseASSAKernel {
 public:
