--- conflicted
+++ resolved
@@ -13,16 +13,13 @@
         .def(py::init<bool>())
         .def(py::init<int64_t>())
         .def(py::init<double>())
-<<<<<<< HEAD
         .def(py::init<bool, Dtype>())
         .def(py::init<int64_t, Dtype>())
         .def(py::init<double, Dtype>())
-=======
         .def(py::self == py::self)
         .def("__eq__", [](Scalar scalar, bool value) { return scalar == Scalar{value}; })
         .def("__eq__", [](Scalar scalar, int64_t value) { return scalar == Scalar{value}; })
         .def("__eq__", [](Scalar scalar, double value) { return scalar == Scalar{value}; })
->>>>>>> cdb2ee67
         .def(+py::self)
         .def(-py::self)
         .def("__bool__", &Scalar::operator bool)
