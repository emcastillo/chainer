--- conflicted
+++ resolved
@@ -21,28 +21,17 @@
 OpNodeBackwardEntry::OpNodeBackwardEntry(OpNode& op_node, std::vector<size_t> input_array_node_indices, BackwardFunction backward_func)
     : op_node_{op_node}, input_array_node_indices_{std::move(input_array_node_indices)}, backward_func_{std::move(backward_func)} {}
 
-<<<<<<< HEAD
-void OpNodeBackwardEntry::AddExoticInputArrayNode(std::tuple<GraphId, std::vector<std::shared_ptr<ArrayNode>>> input_array_nodes) {
-    assert(std::get<0>(input_array_nodes) != op_node_.graph_id());
+void OpNodeBackwardEntry::AddExoticInputArrayNode(std::tuple<BackpropId, std::vector<std::shared_ptr<ArrayNode>>> input_array_nodes) {
+    assert(std::get<0>(input_array_nodes) != op_node_.backprop_id());
     exotic_input_array_nodes_.emplace_back(std::move(input_array_nodes));
-=======
-void OpNodeBackwardEntry::AddExoticNextArrayNode(std::tuple<BackpropId, std::vector<std::shared_ptr<ArrayNode>>> next_array_nodes) {
-    assert(std::get<0>(next_array_nodes) != op_node_.backprop_id());
-    exotic_next_array_nodes_.emplace_back(std::move(next_array_nodes));
->>>>>>> facc274d
 }
 
 std::shared_ptr<ArrayNode> FabricateOutputArrayNode(std::shared_ptr<OpNode> op_node, size_t output_array_node_index) {
     assert(output_array_node_index < op_node->output_array_node_count());
     assert(op_node->output_array_nodes()[output_array_node_index].expired());
 
-<<<<<<< HEAD
     const ArrayProps& props = op_node->GetOutputArrayProps(output_array_node_index);
-    auto output_array_node = std::make_shared<ArrayNode>(props.shape, props.dtype, props.device, op_node->graph_id());
-=======
-    const ArrayProps& props = op_node->GetPrevArrayProps(prev_array_node_index);
-    auto prev_array_node = std::make_shared<ArrayNode>(props.shape, props.dtype, props.device, op_node->backprop_id());
->>>>>>> facc274d
+    auto output_array_node = std::make_shared<ArrayNode>(props.shape, props.dtype, props.device, op_node->backprop_id());
 
     op_node->output_array_nodes()[output_array_node_index] = output_array_node;
     output_array_node->set_creator_op_node(std::move(op_node));
@@ -62,61 +51,34 @@
 
     for (const Array& out : outputs) {
         const std::shared_ptr<ArrayBody>& out_body = GetArrayBody(out);
-<<<<<<< HEAD
-        assert(!out_body->HasArrayNode(graph_id));
-        const std::shared_ptr<ArrayNode>& output_array_node = ArrayBody::CreateArrayNode(out_body, graph_id);
+        assert(!out_body->HasArrayNode(backprop_id));
+        const std::shared_ptr<ArrayNode>& output_array_node = ArrayBody::CreateArrayNode(out_body, backprop_id);
         op_node->output_array_props_.emplace_back(*output_array_node);
         op_node->output_array_nodes_.emplace_back(output_array_node);
         output_array_node->set_creator_op_node(op_node);
-=======
-        assert(!out_body->HasArrayNode(backprop_id));
-        const std::shared_ptr<ArrayNode>& prev_array_node = ArrayBody::CreateArrayNode(out_body, backprop_id);
-        op_node->prev_array_props_.emplace_back(*prev_array_node);
-        op_node->prev_array_nodes_.emplace_back(prev_array_node);
-        prev_array_node->set_next_op_node(op_node);
->>>>>>> facc274d
     }
     op_node->AssertConsistency();
     return op_node;
 }
 
-<<<<<<< HEAD
-OpNode::OpNode(std::string name, GraphId graph_id, size_t input_array_node_count)
-    : name_{std::move(name)},
-      graph_id_{graph_id},
-      input_array_nodes_{input_array_node_count}  // Initialize with nullptrs
-=======
-OpNode::OpNode(std::string name, BackpropId backprop_id, size_t next_array_node_count)
+OpNode::OpNode(std::string name, BackpropId backprop_id, size_t input_array_node_count)
     : name_{std::move(name)},
       backprop_id_{backprop_id},
-      next_array_nodes_{next_array_node_count}  // Initialize with nullptrs
->>>>>>> facc274d
+      input_array_nodes_{input_array_node_count}  // Initialize with nullptrs
 {}
 
 void OpNode::AssertConsistency() const {
 #ifndef NDEBUG
-<<<<<<< HEAD
-    // No pair of entries may have the same graph ID.
+    // No pair of entries may have the same backprop ID.
     assert(std::all_of(outer_graphs_output_array_nodes_.begin(), outer_graphs_output_array_nodes_.end(), [this](const auto& tup1) {
         return std::all_of(outer_graphs_output_array_nodes_.begin(), outer_graphs_output_array_nodes_.end(), [&tup1](const auto& tup2) {
-=======
-    // No pair of entries may have the same backprop ID.
-    assert(std::all_of(outer_graphs_prev_array_nodes_.begin(), outer_graphs_prev_array_nodes_.end(), [this](const auto& tup1) {
-        return std::all_of(outer_graphs_prev_array_nodes_.begin(), outer_graphs_prev_array_nodes_.end(), [&tup1](const auto& tup2) {
->>>>>>> facc274d
             return &tup1 == &tup2 || std::get<0>(tup1) != std::get<0>(tup2);
         });
     }));
 
-<<<<<<< HEAD
-    // All the outer graphs linked from this op node must be outer (lower graph sub ID).
+    // All the outer graphs linked from this op node must be outer (lower backprop ordinal).
     assert(std::all_of(outer_graphs_output_array_nodes_.begin(), outer_graphs_output_array_nodes_.end(), [this](const auto& tup) {
-        return std::get<0>(tup) < graph_id_;
-=======
-    // All the outer graphs linked from this op node must be outer (lower backprop ordinal).
-    assert(std::all_of(outer_graphs_prev_array_nodes_.begin(), outer_graphs_prev_array_nodes_.end(), [this](const auto& tup) {
         return std::get<0>(tup) < backprop_id_;
->>>>>>> facc274d
     }));
 
     // Corresponding output array nodes across graphs (corresponding to the same output array) should have the same array body, if it's
@@ -137,28 +99,16 @@
 #endif  // NDEBUG
 }
 
-<<<<<<< HEAD
 std::vector<std::shared_ptr<ArrayNode>>& OpNode::input_array_nodes() {
     assert(std::all_of(input_array_nodes_.begin(), input_array_nodes_.end(), [this](const std::shared_ptr<ArrayNode>& arr_node) {
-        return arr_node == nullptr || arr_node->graph_id() == graph_id_;
-=======
-std::vector<std::shared_ptr<ArrayNode>>& OpNode::next_array_nodes() {
-    assert(std::all_of(next_array_nodes_.begin(), next_array_nodes_.end(), [this](const std::shared_ptr<ArrayNode>& arr_node) {
         return arr_node == nullptr || arr_node->backprop_id() == backprop_id_;
->>>>>>> facc274d
     }));
     return input_array_nodes_;
 }
 
-<<<<<<< HEAD
 const std::vector<std::shared_ptr<ArrayNode>>& OpNode::input_array_nodes() const {
     assert(std::all_of(input_array_nodes_.begin(), input_array_nodes_.end(), [this](const std::shared_ptr<ArrayNode>& arr_node) {
-        return arr_node == nullptr || arr_node->graph_id() == graph_id_;
-=======
-const std::vector<std::shared_ptr<ArrayNode>>& OpNode::next_array_nodes() const {
-    assert(std::all_of(next_array_nodes_.begin(), next_array_nodes_.end(), [this](const std::shared_ptr<ArrayNode>& arr_node) {
         return arr_node == nullptr || arr_node->backprop_id() == backprop_id_;
->>>>>>> facc274d
     }));
     return input_array_nodes_;
 }
@@ -166,19 +116,11 @@
 OpNodeBackwardEntry& OpNode::RegisterBackwardFunction(
         std::vector<std::tuple<size_t, std::shared_ptr<ArrayNode>>> input_array_nodes, BackwardFunction backward_func) {
     AssertConsistency();
-<<<<<<< HEAD
     assert(!input_array_nodes.empty());
     assert(std::all_of(input_array_nodes.begin(), input_array_nodes.end(), [this](const auto& tup) {
         const std::shared_ptr<ArrayNode>& input_array_node = std::get<1>(tup);
         // input_array_node could be nullptr, if the corresponding input array does not require grad.
-        return input_array_node == nullptr || input_array_node->graph_id() == graph_id_;
-=======
-    assert(!next_array_nodes.empty());
-    assert(std::all_of(next_array_nodes.begin(), next_array_nodes.end(), [this](const auto& tup) {
-        const std::shared_ptr<ArrayNode>& next_array_node = std::get<1>(tup);
-        // next_array_node could be nullptr, if the corresponding input array does not require grad.
-        return next_array_node == nullptr || next_array_node->backprop_id() == backprop_id_;
->>>>>>> facc274d
+        return input_array_node == nullptr || input_array_node->backprop_id() == backprop_id_;
     }));
 
     // Update the rank of op node
@@ -210,31 +152,17 @@
     return backward_entries_.back();
 }
 
-<<<<<<< HEAD
 void OpNode::AddEdgesToOutputArrayNodesOfOuterGraph(
-        const GraphId& outer_graph_id, std::vector<std::shared_ptr<ArrayNode>> outer_graphs_output_array_nodes) {
+        const BackpropId& outer_backprop_id, std::vector<std::shared_ptr<ArrayNode>> outer_graphs_output_array_nodes) {
     AssertConsistency();
-    assert(outer_graph_id < graph_id_);
+    assert(outer_backprop_id < backprop_id_);
     assert(outer_graphs_output_array_nodes.size() == output_array_props_.size());
     assert(std::all_of(
             outer_graphs_output_array_nodes.begin(),
             outer_graphs_output_array_nodes.end(),
-            [&outer_graph_id](const std::shared_ptr<ArrayNode>& output) { return output->graph_id() == outer_graph_id; }));
+            [&outer_backprop_id](const std::shared_ptr<ArrayNode>& output) { return output->backprop_id() == outer_backprop_id; }));
 
-    outer_graphs_output_array_nodes_.emplace_back(outer_graph_id, std::move(outer_graphs_output_array_nodes));
-=======
-void OpNode::AddEdgesToPreviousArrayNodesOfOuterGraph(
-        const BackpropId& outer_backprop_id, std::vector<std::shared_ptr<ArrayNode>> outer_graphs_prev_array_nodes) {
-    AssertConsistency();
-    assert(outer_backprop_id < backprop_id_);
-    assert(outer_graphs_prev_array_nodes.size() == prev_array_props_.size());
-    assert(std::all_of(
-            outer_graphs_prev_array_nodes.begin(),
-            outer_graphs_prev_array_nodes.end(),
-            [&outer_backprop_id](const std::shared_ptr<ArrayNode>& prev) { return prev->backprop_id() == outer_backprop_id; }));
-
-    outer_graphs_prev_array_nodes_.emplace_back(outer_backprop_id, std::move(outer_graphs_prev_array_nodes));
->>>>>>> facc274d
+    outer_graphs_output_array_nodes_.emplace_back(outer_backprop_id, std::move(outer_graphs_output_array_nodes));
 
     AssertConsistency();
 }
