--- conflicted
+++ resolved
@@ -90,21 +90,15 @@
     OpNodeBackwardEntry& RegisterBackwardFunction(
             std::vector<std::tuple<size_t, std::shared_ptr<ArrayNode>>> input_array_nodes, BackwardFunction backward_func);
 
-<<<<<<< HEAD
-    // Adds links to previous array nodes of other graphs.
+    // Adds links to input array nodes of other graphs.
+    // The size of the vector must be equal to the number of inputs.
+    void AddEdgesToInputArrayNodesOfOuterGraph(
+            const BackpropId& outer_backprop_id, std::vector<std::shared_ptr<ArrayNode>> outer_graphs_input_array_nodes);
+
+    // Adds links to output array nodes of other graphs.
     // The size of the vector must be equal to the number of outputs.
-    void AddEdgesToPreviousArrayNodesOfOuterGraph(
-            const BackpropId& outer_backprop_id, std::vector<std::shared_ptr<ArrayNode>> outer_graphs_prev_array_nodes);
-=======
-    // Adds links to output array nodes of other graphs.
     void AddEdgesToOutputArrayNodesOfOuterGraph(
             const BackpropId& outer_backprop_id, std::vector<std::shared_ptr<ArrayNode>> outer_graphs_output_array_nodes);
->>>>>>> e5653d84
-
-    // Adds links to next array nodes of other graphs.
-    // The size of the vector must be equal to the number of inputs.
-    void AddEdgesToNextArrayNodesOfOuterGraph(
-            const BackpropId& outer_backprop_id, std::vector<std::shared_ptr<ArrayNode>> outer_graphs_next_array_nodes);
 
     void Unchain() {
         backward_entries_.clear();
@@ -143,13 +137,14 @@
     // Returns the list of output array nodes on "this" graph.
     std::vector<std::weak_ptr<ArrayNode>>& output_array_nodes() { return output_array_nodes_; }
 
+    // Returns the input array nodes of all graphs.
+    const std::vector<std::tuple<BackpropId, std::vector<std::shared_ptr<ArrayNode>>>>& outer_graphs_input_array_nodes() const {
+        return outer_graphs_input_array_nodes_;
+    }
+
     // Returns the output array nodes of all graphs.
     const std::vector<std::tuple<BackpropId, std::vector<std::shared_ptr<ArrayNode>>>>& outer_graphs_output_array_nodes() const {
         return outer_graphs_output_array_nodes_;
-    }
-
-    const std::vector<std::tuple<BackpropId, std::vector<std::shared_ptr<ArrayNode>>>>& outer_graphs_next_array_nodes() const {
-        return outer_graphs_next_array_nodes_;
     }
 
 private:
@@ -172,19 +167,11 @@
     // List of output array nodes of this graph.
     std::vector<std::weak_ptr<ArrayNode>> output_array_nodes_;
 
-<<<<<<< HEAD
-    // List of prev/next array nodes of outer graphs.
+    // List of input/output array nodes of outer graphs.
     // Outer graphs refer to graphs with lower ordinals.
-    // Each entry is a pair of backprop ID and list of previous array nodes.
-    std::vector<std::tuple<BackpropId, std::vector<std::shared_ptr<ArrayNode>>>> outer_graphs_next_array_nodes_;
-
-    std::vector<std::tuple<BackpropId, std::vector<std::shared_ptr<ArrayNode>>>> outer_graphs_prev_array_nodes_;
-=======
-    // List of output array nodes of outer graphs.
-    // Outer graphs refer to graphs with lower ordinals.
-    // Each entry is a pair of backprop ID and list of output array nodes.
+    // Each entry is a pair of backprop ID and list of input/output array nodes.
+    std::vector<std::tuple<BackpropId, std::vector<std::shared_ptr<ArrayNode>>>> outer_graphs_input_array_nodes_;
     std::vector<std::tuple<BackpropId, std::vector<std::shared_ptr<ArrayNode>>>> outer_graphs_output_array_nodes_;
->>>>>>> e5653d84
 
     // Array props of output array nodes. This is used for creating dummy gradients.
     std::vector<ArrayProps> output_array_props_;
