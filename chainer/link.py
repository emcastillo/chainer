--- conflicted
+++ resolved
@@ -440,82 +440,8 @@
                 'The \'mode\' argument should be either \'init\','
                 '\'copy\', or \'share\'. But {} was given.'.format(mode))
 
-<<<<<<< HEAD
-    def to_cpu(self):
-        # type: () -> 'Link'
-        """Copies parameter variables and persistent values to CPU.
-
-        This method does not handle non-registered attributes. If some of such
-        attributes must be copied to CPU, the link implementation must
-        override :meth:`Link.to_device` to do so.
-
-        Returns: self
-
-        """
-        return self.to_device(backend.CpuDevice())
-
-    def to_gpu(self, device=None):
-        # type: (tp.Optional[types.CudaDeviceSpec]) -> 'Link'
-        """Copies parameter variables and persistent values to GPU.
-
-        This method does not handle non-registered attributes. If some of such
-        attributes must be copied to GPU, the link implementation must
-        override :meth:`Link.to_device` to do so.
-
-        Args:
-            device: Target device specifier. If omitted, the current device is
-                used.
-
-        Returns: self
-
-        """
-        cuda.check_cuda_available()
-        return self._to_device(
-            cuda._get_device_or_current(device),
-            skip_between_cupy_devices=True)
-
-    def to_intel64(self):
-        # type: () -> 'Link'
-        """Copies parameter variables and persistent values to CPU."""
-        intel64.check_ideep_available()
-        return self.to_device(intel64.Intel64Device())
-
-    def to_chx(self):
-        """Converts parameter variables and persistent values to ChainerX \
-without any copy.
-
-        This method does not handle non-registered attributes. If some of such
-        attributes must be copied to ChainerX, the link implementation must
-        override this method to do so.
-
-        Returns: self
-        """  # NOQA
-        if not chainerx.is_available():
-            raise RuntimeError('ChainerX is not available.')
-
-        xp = self._device.xp
-        if xp is chainerx:
-            return self
-
-        d = self.__dict__
-        for name in self._params:
-            d[name].to_chx()
-        for name in self._persistent:
-            if not numpy.isscalar(d[name]):
-                d[name] = backend.to_chx(d[name])
-
-        self._device = (
-            backend.ChainerxDevice.from_fallback_device(self._device))
-
-        return self
-
-    def from_chx(self):
-        """Converts parameter variables and persistent values from ChainerX \
-to NumPy/CuPy devices without any copy."""
-=======
     def device_resident_accept(self, visitor):
         super(Link, self).device_resident_accept(visitor)
->>>>>>> 51b97651
         d = self.__dict__
         for name in self._params:
             x = d[name]
