--- conflicted
+++ resolved
@@ -49,27 +49,17 @@
 
     name = 'PrintHook'
 
-<<<<<<< HEAD
-    def __init__(self, sep='', end='\n', file=sys.stdout, flush=True):
-        # TODO(niboshi): deprecate sep
-        self.sep = sep
-=======
     def __init__(self, sep=None, end='\n', file=sys.stdout, flush=True):
         if sep is not None:
             warnings.warn('sep argument in chainer.function_hooks.PrintHook '
                           'is deprecated.', DeprecationWarning)
         self.sep = sep  # Keep sep because it was originally documented
->>>>>>> 277f7ac4
         self.end = end
         self.file = file
         self.flush = flush
 
     def _print(self, msg):
-<<<<<<< HEAD
         self.file.write(msg + self.end)
-=======
-        print(msg, end=self.end, file=self.file)
->>>>>>> 277f7ac4
 
     def _process(self, function, in_data, out_grad=None):
         self._print('function\t{}'.format(function.label))
