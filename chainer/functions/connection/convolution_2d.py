--- conflicted
+++ resolved
@@ -140,11 +140,8 @@
             filter_desc = cudnn.create_filter_descriptor(W)
             conv_desc = cudnn.create_convolution_descriptor(
                 (self.ph, self.pw), (self.sy, self.sx), x.dtype,
-<<<<<<< HEAD
-                dilation=(self.dy, self.dx))
-=======
+                dilation=(self.dy, self.dx),
                 use_tensor_core=use_tensor_core)
->>>>>>> 9e9a9e1e
             if b is not None:
                 bias_desc = cudnn.create_tensor_descriptor(
                     b[None, :, None, None])
@@ -228,10 +225,7 @@
         x, gy = inputs
         col = conv.im2col_cpu(
             x, self.kh, self.kw, self.sy, self.sx, self.ph, self.pw,
-<<<<<<< HEAD
             cover_all=self.cover_all, dy=self.dy, dx=self.dx)
-=======
-            cover_all=self.cover_all)
 
         # NumPy raises an error when the array is not contiguous.
         # See: https://github.com/chainer/chainer/issues/2744
@@ -240,7 +234,6 @@
                 1 in gy.shape):
             gy = numpy.ascontiguousarray(gy)
 
->>>>>>> 9e9a9e1e
         gW = numpy.tensordot(
             gy, col, ((0, 2, 3), (0, 4, 5))).astype(self.W_dtype, copy=False)
         return gW,
@@ -274,11 +267,8 @@
         filter_desc = cudnn.create_filter_descriptor(gW)
         conv_desc = cudnn.create_convolution_descriptor(
             (self.ph, self.pw), (self.sy, self.sx), x.dtype,
-<<<<<<< HEAD
-            dilation=(self.dy, self.dx))
-=======
+            dilation=(self.dy, self.dx),
             use_tensor_core=use_tensor_core)
->>>>>>> 9e9a9e1e
 
         oz_dtype = 'd' if x.dtype == 'd' else 'f'
         one = numpy.array(1, dtype=oz_dtype).ctypes
