--- conflicted
+++ resolved
@@ -60,13 +60,9 @@
 
 class Convolution2DFunction(function_node.FunctionNode):
 
-<<<<<<< HEAD
+    _use_ideep = False
+
     def __init__(self, stride=1, pad=0, cover_all=False, groups=1, **kwargs):
-=======
-    _use_ideep = False
-
-    def __init__(self, stride=1, pad=0, cover_all=False, group=1, **kwargs):
->>>>>>> 72be88bc
         argument.check_unexpected_kwargs(
             kwargs,
             deterministic="deterministic argument is not supported anymore. "
@@ -123,7 +119,7 @@
         return out_h, out_w
 
     def forward_cpu(self, inputs):
-        if (self.group == 1
+        if (self.groups == 1
                 and intel64.should_use_ideep('>=auto')
                 and intel64.inputs_all_ready(inputs)):
             # iDeep implementation
@@ -136,13 +132,8 @@
         else:
             x, W, b = inputs
 
-<<<<<<< HEAD
         if self.groups > 1:
-            y = self._forward_grouped_convolution(x, W, b)
-=======
-        if self.group > 1:
             return self._forward_grouped_convolution(x, W, b)
->>>>>>> 72be88bc
         else:
             return self._forward_cpu_core(x, W, b)
 
@@ -210,16 +201,8 @@
             # cuDNN implementation
             return self._forward_cudnn(x, W, b, y)
 
-<<<<<<< HEAD
-        else:
-            if self.groups > 1:
-                y = self._forward_grouped_convolution(x, W, b)
-            else:
-                y = self._forward_gpu_core(x, W, b)
-=======
-        elif self.group > 1:
+        elif self.groups > 1:
             return self._forward_grouped_convolution(x, W, b)
->>>>>>> 72be88bc
 
         else:
             return self._forward_gpu_core(x, W, b)
@@ -368,13 +351,9 @@
         self.dx = conv2d.dx
         self.cover_all = conv2d.cover_all
         self.W_dtype = W_node.dtype
-<<<<<<< HEAD
         self.groups = conv2d.groups
-=======
-        self.group = conv2d.group
         self._use_ideep = conv2d._use_ideep
-        assert self.group == 1 or not self._use_ideep
->>>>>>> 72be88bc
+        assert self.groups == 1 or not self._use_ideep
 
     def forward_cpu(self, inputs):
         if self._use_ideep:
@@ -390,13 +369,8 @@
                 1 in gy.shape):
             gy = numpy.ascontiguousarray(gy)
 
-<<<<<<< HEAD
         if self.groups > 1:
-            gW = self._forward_grouped_convolution(x, gy)
-=======
-        if self.group > 1:
             return self._forward_grouped_convolution(x, gy)
->>>>>>> 72be88bc
         else:
             return self._forward_cpu_core(x, gy)
 
@@ -451,19 +425,11 @@
             # cuDNN implementation
             return self._forward_cudnn(x, gy)
 
-        elif self.group > 1:
+        elif self.groups > 1:
             return self._forward_grouped_convolution(x, gy)
 
         else:
-<<<<<<< HEAD
-            if self.groups > 1:
-                gW = self._forward_grouped_convolution(x, gy)
-            else:
-                gW = self._forward_gpu_core(x, gy)
-            return gW,
-=======
             return self._forward_gpu_core(x, gy)
->>>>>>> 72be88bc
 
     def _forward_gpu_core(self, x, gy):
         col = conv.im2col_gpu(
