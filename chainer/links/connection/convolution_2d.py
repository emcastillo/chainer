from chainer.functions.connection import convolution_2d
from chainer import initializers
from chainer import link
from chainer.utils import argument
from chainer import variable


class Convolution2D(link.Link):

    """__init__(self, in_channels, out_channels, ksize=None, stride=1, pad=0, nobias=False, initialW=None, initial_bias=None)

    Two-dimensional convolutional layer.

    This link wraps the :func:`~chainer.functions.convolution_2d` function and
    holds the filter weight and bias vector as parameters.

    The output of this function can be non-deterministic when it uses cuDNN.
    If ``chainer.configuration.config.deterministic`` is ``True`` and
    cuDNN version is >= v3, it forces cuDNN to use a deterministic algorithm.

    .. warning::

        ``deterministic`` argument is not supported anymore since v2.
        Instead, use ``chainer.using_config('cudnn_deterministic', value``
        (value is either ``True`` or ``False``).
        See :func:`chainer.using_config`.

    Args:
        in_channels (int or None): Number of channels of input arrays.
            If ``None``, parameter initialization will be deferred until the
            first forward data pass at which time the size will be determined.
        out_channels (int): Number of channels of output arrays.
        ksize (int or pair of ints): Size of filters (a.k.a. kernels).
            ``ksize=k`` and ``ksize=(k, k)`` are equivalent.
        stride (int or pair of ints): Stride of filter applications.
            ``stride=s`` and ``stride=(s, s)`` are equivalent.
        pad (int or pair of ints): Spatial padding width for input arrays.
            ``pad=p`` and ``pad=(p, p)`` are equivalent.
        nobias (bool): If ``True``, then this link does not use the bias term.
        initialW (4-D array): Initial weight value. If ``None``, the default
            initializer is used.
            May also be a callable that takes ``numpy.ndarray`` or
            ``cupy.ndarray`` and edits its value.
        initial_bias (1-D array): Initial bias value. If ``None``, the bias
            is set to 0.
            May also be a callable that takes ``numpy.ndarray`` or
            ``cupy.ndarray`` and edits its value.

    .. seealso::
       See :func:`chainer.functions.convolution_2d` for the definition of
       two-dimensional convolution.

    Attributes:
        W (~chainer.Variable): Weight parameter.
        b (~chainer.Variable): Bias parameter.

    .. admonition:: Example

        There are several ways to make a Convolution2D link.

        Let an input vector ``x`` be:

        >>> x = np.arange(1 * 3 * 10 * 10, dtype='f').reshape(1, 3, 10, 10)

        1. Give the first three arguments explicitly:

            >>> l = L.Convolution2D(3, 7, 5)
            >>> y = l(x)
            >>> y.shape
            (1, 7, 6, 6)

        2. Omit ``in_channels`` or fill it with ``None``:

            The below two cases are the same.

            >>> l = L.Convolution2D(7, 5)
            >>> y = l(x)
            >>> y.shape
            (1, 7, 6, 6)

            >>> l = L.Convolution2D(None, 7, 5)
            >>> y = l(x)
            >>> y.shape
            (1, 7, 6, 6)

            When you omit the first argument, you need to specify the other
            subsequent arguments from ``stride`` as keyword auguments. So the
            below two cases are the same.

            >>> l = L.Convolution2D(7, 5, stride=1, pad=0)
            >>> y = l(x)
            >>> y.shape
            (1, 7, 6, 6)

            >>> l = L.Convolution2D(None, 7, 5, 1, 0)
            >>> y = l(x)
            >>> y.shape
            (1, 7, 6, 6)

    """  # NOQA

    def __init__(self, in_channels, out_channels, ksize=None, stride=1, pad=0,
                 nobias=False, initialW=None, initial_bias=None, **kwargs):
        super(Convolution2D, self).__init__()

        argument.check_unexpected_kwargs(
            kwargs, deterministic="deterministic argument is not "
            "supported anymore. "
            "Use chainer.using_config('cudnn_deterministic', value) "
            "context where value is either `True` or `False`.")
<<<<<<< HEAD
        group, = argument.parse_kwargs(kwargs, ('group', 1))
=======
        dilate, = argument.parse_kwargs(kwargs, ('dilate', 1))
>>>>>>> e7dcc12a

        if ksize is None:
            out_channels, ksize, in_channels = in_channels, out_channels, None

        self.ksize = ksize
        self.stride = _pair(stride)
        self.pad = _pair(pad)
        self.dilate = _pair(dilate)
        self.out_channels = out_channels
        self.group = int(group)

        with self.init_scope():
            W_initializer = initializers._get_initializer(initialW)
            self.W = variable.Parameter(W_initializer)
            if in_channels is not None:
                self._initialize_params(in_channels)

            if nobias:
                self.b = None
            else:
                if initial_bias is None:
                    initial_bias = 0
                bias_initializer = initializers._get_initializer(initial_bias)
                self.b = variable.Parameter(bias_initializer, out_channels)

    def _initialize_params(self, in_channels):
        kh, kw = _pair(self.ksize)
        if (self.out_channels % self.group != 0 or
                in_channels % self.group != 0):
            raise ValueError('number of input and output channels must be'
                             'divisible by group count')
        W_shape = (self.out_channels, int(in_channels / self.group), kh, kw)
        self.W.initialize(W_shape)

    def __call__(self, x):
        """Applies the convolution layer.

        Args:
            x (~chainer.Variable): Input image.

        Returns:
            ~chainer.Variable: Output of the convolution.

        """
        if self.W.data is None:
            self._initialize_params(x.shape[1])
        return convolution_2d.convolution_2d(
<<<<<<< HEAD
            x, self.W, self.b, self.stride, self.pad, group=self.group)
=======
            x, self.W, self.b, self.stride, self.pad, dilate=self.dilate)
>>>>>>> e7dcc12a


def _pair(x):
    if hasattr(x, '__getitem__'):
        return x
    return x, x<|MERGE_RESOLUTION|>--- conflicted
+++ resolved
@@ -108,11 +108,8 @@
             "supported anymore. "
             "Use chainer.using_config('cudnn_deterministic', value) "
             "context where value is either `True` or `False`.")
-<<<<<<< HEAD
-        group, = argument.parse_kwargs(kwargs, ('group', 1))
-=======
-        dilate, = argument.parse_kwargs(kwargs, ('dilate', 1))
->>>>>>> e7dcc12a
+        dilate, group = argument.parse_kwargs(kwargs,
+                                              ('dilate', 1), ('group', 1))
 
         if ksize is None:
             out_channels, ksize, in_channels = in_channels, out_channels, None
@@ -160,11 +157,8 @@
         if self.W.data is None:
             self._initialize_params(x.shape[1])
         return convolution_2d.convolution_2d(
-<<<<<<< HEAD
-            x, self.W, self.b, self.stride, self.pad, group=self.group)
-=======
-            x, self.W, self.b, self.stride, self.pad, dilate=self.dilate)
->>>>>>> e7dcc12a
+            x, self.W, self.b, self.stride, self.pad, dilate=self.dilate,
+            group=self.group)
 
 
 def _pair(x):
