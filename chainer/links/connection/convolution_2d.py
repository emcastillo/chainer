--- conflicted
+++ resolved
@@ -88,14 +88,9 @@
 
     """
 
-<<<<<<< HEAD
     def __init__(self, in_channels, out_channels, ksize=None, stride=1, pad=0,
-                 wscale=1, bias=0, nobias=False, use_cudnn=True,
-=======
-    def __init__(self, in_channels, out_channels, ksize, stride=1, pad=0,
-                 bias=0, nobias=False, use_cudnn=True,
->>>>>>> ecf4901c
-                 initialW=None, initial_bias=None, deterministic=False):
+                 bias=0, nobias=False, use_cudnn=True, initialW=None,
+                 initial_bias=None, deterministic=False):
         super(Convolution2D, self).__init__()
 
         if ksize is None:
