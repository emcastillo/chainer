--- conflicted
+++ resolved
@@ -37,41 +37,22 @@
 
         - :meth:`chainer.training.extensions.snapshot`
     """
-<<<<<<< HEAD
+    snapshot_on_error = argument.parse_kwargs(
+        kwargs, ('snapshot_on_error', False))
+    argument.assert_kwargs_empty(kwargs)
+
     return _Snapshot(
         target=target,
         writer=snapshot_writers.SimpleWriter(savefun=savefun),
-        filename=filename)
-=======
-
-    snapshot_on_error = utils.argument.parse_kwargs(
-        kwargs, ('snapshot_on_error', False))
-    error_handler = None
-    if snapshot_on_error:
-        def h(trainer, exception, exc_info):
-            _snapshot_object(trainer, trainer, filename.format(trainer),
-                             savefun)
-        error_handler = h
-
-    @extension.make_extension(trigger=(1, 'epoch'), priority=-100,
-                              on_error=error_handler)
-    def snapshot_object(trainer):
-        _snapshot_object(trainer, target, filename.format(trainer),
-                         savefun)
->>>>>>> ee05a5ea
+        filename=filename,
+        snapshot_on_error=snapshot_on_error)
 
 
 def snapshot(savefun=None,
              filename='snapshot_iter_{.updater.iteration}', **kwargs):
-    """snapshot(savefun=None, filename='snapshot_iter_{.updater.iteration}', *, target=None, condition=None, writer=None)
-
-<<<<<<< HEAD
+    """snapshot(savefun=None, filename='snapshot_iter_{.updater.iteration}', *, target=None, condition=None, writer=None, snapshot_on_error=False)
+
     Returns a trainer extension to take snapshots of the trainer.
-=======
-def snapshot(savefun=npz.save_npz,
-             filename='snapshot_iter_{.updater.iteration}', **kwargs):
-    """Returns a trainer extension to take snapshots of the trainer.
->>>>>>> ee05a5ea
 
     This extension serializes the trainer object and saves it to the output
     directory. It is used to support resuming the training loop from the saved
@@ -99,7 +80,6 @@
         filename (str): Name of the file into which the trainer is serialized.
             It can be a format string, where the trainer object is passed to
             the :meth:`str.format` method.
-<<<<<<< HEAD
         target: Object to serialize. If it is not specified, it will
             be the trainer object.
         condition: Condition object. It must be a callable object that returns
@@ -115,6 +95,8 @@
             :class:`~chainer.training.extensions.snapshot_writers.SimpleWriter`
             object instantiated with specified ``savefun`` argument will be
             used.
+        snapshot_on_error (bool): Whether to take a snapshot in case trainer
+            loop has been failed.
 
     Returns:
         Snapshot extension object.
@@ -166,34 +148,15 @@
 
         - :meth:`chainer.training.extensions.snapshot_object`
     """  # NOQA
-    target = kwargs.pop('target', None)
-    condition = kwargs.pop('condition', None)
-    writer = kwargs.pop('writer', None)
+    target, condition, writer, snapshot_on_error = argument.parse_kwargs(
+        kwargs,
+        ('target', None), ('condition', None), ('writer', None),
+        ('snapshot_on_error', False))
+    argument.assert_kwargs_empty(kwargs)
+
     if savefun is not None and writer is not None:
         raise TypeError(
             'savefun and writer arguments cannot be specified together.')
-    argument.assert_kwargs_empty(kwargs)
-=======
-        snapshot_on_error (bool): Whether to take a snapshot in case trainer
-            loop has been failed.
-
-    """
-    snapshot_on_error = utils.argument.parse_kwargs(
-        kwargs, ('snapshot_on_error', False))
-
-    error_handler = None
-    if snapshot_on_error:
-        def h(trainer, exception, exc_info):
-            _snapshot_object(trainer, trainer, filename.format(trainer),
-                             savefun)
-        error_handler = h
-
-    @extension.make_extension(trigger=(1, 'epoch'), priority=-100,
-                              on_error=error_handler)
-    def snapshot(trainer):
-        _snapshot_object(trainer, trainer, filename.format(trainer),
-                         savefun)
->>>>>>> ee05a5ea
 
     if writer is None:
         if savefun is None:
@@ -201,7 +164,8 @@
         writer = snapshot_writers.SimpleWriter(savefun=savefun)
 
     return _Snapshot(
-        target=target, condition=condition, writer=writer, filename=filename)
+        target=target, condition=condition, writer=writer, filename=filename,
+        snapshot_on_error=snapshot_on_error)
 
 
 def _always_true():
@@ -227,7 +191,8 @@
 
     def __init__(
             self, target=None, condition=None, writer=None,
-            filename='snapshot_iter_{.updater.iteration}'):
+            filename='snapshot_iter_{.updater.iteration}',
+            snapshot_on_error=False):
         if condition is None:
             condition = _always_true
         if writer is None:
@@ -236,18 +201,27 @@
         self.filename = filename
         self.condition = condition
         self.writer = writer
+        self._snapshot_on_error = snapshot_on_error
+
+    def on_error(self, trainer, exc, tb):
+        super(_Snapshot, self).on_error(trainer, exc, tb)
+        if self._snapshot_on_error:
+            self._make_snapshot(trainer)
 
     def __call__(self, trainer):
         if self.condition():
-            target = trainer if self._target is None else self._target
-            serialized_target = npz.serialize(target)
-            filename = self.filename
-            if callable(filename):
-                filename = filename(trainer)
-            else:
-                filename = filename.format(trainer)
-            outdir = trainer.out
-            self.writer(filename, outdir, serialized_target)
+            self._make_snapshot(trainer)
+
+    def _make_snapshot(self, trainer):
+        target = trainer if self._target is None else self._target
+        serialized_target = npz.serialize(target)
+        filename = self.filename
+        if callable(filename):
+            filename = filename(trainer)
+        else:
+            filename = filename.format(trainer)
+        outdir = trainer.out
+        self.writer(filename, outdir, serialized_target)
 
     def finalize(self):
         if hasattr(self.writer, 'finalize'):
