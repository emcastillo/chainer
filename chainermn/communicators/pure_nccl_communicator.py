import warnings

import chainer.cuda

from chainermn.communicators import _communication_utility
from chainermn.communicators import _memory_utility
from chainermn.communicators import mpi_communicator_base
from chainermn import nccl

import numpy as np


class PureNcclCommunicator(mpi_communicator_base.MpiCommunicatorBase):

    def __init__(self, mpi_comm, allreduce_grad_dtype=None,
                 batched_copy=False):
        super(PureNcclCommunicator, self).__init__(mpi_comm)
        if not nccl._available or nccl.get_build_version() < 2000:
            raise RuntimeError(
                'PureNcclCommunicator is only supported on NCCL 2.0+')

        if nccl.get_version() < 2302:
            warnings.warn('NCCL 2.2 and older versions are deprecated.',
                          DeprecationWarning)

        # We have to delay the initialization of communicators. This is because
        # NCCL's communicators use the current CUDA devices at the time of
        # initialization. Therefore, we have to initialize NCCL communicators
        # after users set the devices to use.
        self.nccl_comm = None

        self.gpu_tmp_buffer = _memory_utility.DeviceMemory()
        self.gpu_buffer_a = _memory_utility.DeviceMemory()
        self.gpu_buffer_b = _memory_utility.DeviceMemory()

        if allreduce_grad_dtype is not None:
            self.allreduce_grad_dtype = np.dtype(allreduce_grad_dtype)
            if self.allreduce_grad_dtype.kind != 'f':
                raise ValueError(
                    'allreduce_grad_dtype must be'
                    'numpy.float16, numpy.float32,'
                    'numpy.float64, or None.')
        else:
            self.allreduce_grad_dtype = None
        self.batched_copy = batched_copy
        self.grad_dtype_to_allreduce_dtype_kernel = None
        self.allreduce_dtype_to_grad_dtype_kernel = None
        self.params_data = None

    def _init_comms(self):
        if self.nccl_comm is not None:
            return
        self.nccl_comm = _communication_utility.init_nccl_comm(self.mpi_comm)

    def bcast_data(self, model):
        self._init_comms()
        params = _memory_utility.extract_params_set_data(model)
        data_dtype = chainer.get_dtype()
        n_elems = sum(param.data.size for param in params)
        data_grad_n_bytes = data_dtype.itemsize * n_elems
        if self.gpu_tmp_buffer.size != data_grad_n_bytes:
            self.gpu_tmp_buffer.assign(data_grad_n_bytes)
        stream = chainer.cuda.Stream.null

        _memory_utility.pack_params(
            params, 'data', self.gpu_tmp_buffer, data_dtype, False, stream)
        self.nccl_comm.bcast(self.gpu_tmp_buffer.ptr(), n_elems,
                             _communication_utility._get_nccl_type_id(
                                 data_dtype),
                             0, stream.ptr)
        _memory_utility.unpack_params(
            params, 'data', self.gpu_tmp_buffer, data_dtype, False, stream)

    def multi_node_mean_grad(self, model, zero_fill=False):
        stream = chainer.cuda.Stream.null
        self._multi_node_mean_grad_async(model, zero_fill, stream)

    def _multi_node_mean_grad_async(self, model, zero_fill, stream):
        self._init_comms()
        params = _memory_utility.extract_params_set_grad(model, zero_fill)

        # NOTE: we need to explicitly check `is None` , becuase
        # numpy's dtype object is evaluated to False in numpy <= 1.12.1
        if self.allreduce_grad_dtype is not None:
            allreduce_grad_dtype = self.allreduce_grad_dtype
        else:
            allreduce_grad_dtype = chainer.get_dtype()

        assert allreduce_grad_dtype is not None

        n_elems = _memory_utility.count_grad_elements(params,
                                                      zero_fill)
        needs_sync = self._prepare_allreduce_pack_buffer(allreduce_grad_dtype,
                                                         n_elems)
        if stream != chainer.cuda.Stream.null and needs_sync:
            chainer.cuda.Stream.null.synchronize()

        # pack grads from params -> buffer A
        self._pack_params_to_buffer(params, allreduce_grad_dtype,
                                    zero_fill, stream)

        # Allreduce from buffer A -> buffer B
        # div by comm_size from buffer B -> buffer A
        self._multi_node_mean_nccl(self.gpu_buffer_a, self.gpu_buffer_b,
                                   n_elems,
                                   allreduce_grad_dtype, stream)

        # unpack params from buffer A -> params
        self._unpack_params_from_buffer(params, allreduce_grad_dtype,
                                        zero_fill, stream)

    def _prepare_allreduce_pack_buffer(self, allreduce_grad_dtype, n_elems):
        allreduce_grad_n_bytes = allreduce_grad_dtype.itemsize * n_elems
        needs_sync = False

        if self.gpu_buffer_a.size != allreduce_grad_n_bytes:
            self.gpu_buffer_a.assign(allreduce_grad_n_bytes)
            needs_sync = True
        if self.gpu_buffer_b.size != allreduce_grad_n_bytes:
            self.gpu_buffer_b.assign(allreduce_grad_n_bytes)
            needs_sync = True

        return needs_sync

    def _pack_params_to_buffer(self, params, allreduce_grad_dtype,
                               zero_fill, stream):
        if self.batched_copy:
            params_data = _ParamsData(params, 'grad', zero_fill)
            _batched_pack_params(params_data, self.gpu_buffer_a,
                                 allreduce_grad_dtype)
            self.params_data = params_data
            # self.params_data will be re-used by _unpack_params_from_buffer
        else:
            _memory_utility.pack_params(
                params, 'grad',
                self.gpu_buffer_a,
                transfer_dtype=allreduce_grad_dtype,
                zero_fill=zero_fill,
                stream=stream)

    def _unpack_params_from_buffer(self, params,
                                   allreduce_grad_dtype, zero_fill, stream):
        if self.batched_copy:
            if self.params_data is not None:
                params_data = self.params_data
                self.params_data = None
            else:
                params_data = _ParamsData(params, 'grad', zero_fill)
            _batched_unpack_params(params_data, self.gpu_buffer_b,
                                   allreduce_grad_dtype)
            return
        else:
            _memory_utility.unpack_params(
                params, 'grad', self.gpu_buffer_b,
                allreduce_grad_dtype, zero_fill, stream)

    def _multi_node_mean_nccl(self, sendbuf, recvbuf,
                              n_elems, dtype, stream=None):
        """Compute mean of each element on each processes with NCCL.

        The function compute mean of each element in ``sendbuf`` on each
        processes. The result is stored in ``recvbuf``. NCCL is used for
        communication.

        Args:
            sendbuf (numpy/cupy array): Input arrays.
            recvbuf (numpy/cupy array): Output arrays.
            n_elems (int): the number of elements in `sendbuf`.
            dtype: Data type of elements used in All-Reduce.
            stream: CUDA stream used for All-Reduce.

        """
        if chainer.is_debug():
            stream.synchronize()
            array_a = sendbuf.array(n_elems, dtype=dtype)
            array_b = recvbuf.array(n_elems, dtype=dtype)
            self._check_ready_to_allreduce(array_a, array_b)

        if stream is None:
            stream = chainer.cuda.Stream.null
        self._init_comms()
        type_id = _communication_utility._get_nccl_type_id(dtype)
        self.nccl_comm.allReduce(sendbuf.ptr(),
                                 recvbuf.ptr(), n_elems,
                                 type_id, nccl.NCCL_SUM, stream.ptr)
<<<<<<< HEAD
        div_by_size = chainer.cuda.elementwise(
=======
        div_by_size = chainer.cuda.cupy.ElementwiseKernel(
            '',
>>>>>>> e4756090
            '{} x'.format(dtype.name),
            'x *= (1.0/{})'.format(self.size), 'div_by_size')
        div_by_size(
            recvbuf.array(n_elems, dtype=dtype),
            stream=stream)

        if chainer.is_debug():
            stream.synchronize()
            self._ensure_all_finite(recvbuf.array(n_elems, dtype=dtype))


class _ParamsData(object):
    def __init__(self, params, attr_name, zero_fill):
        n_params = len(params)
        params_dptr = np.empty(n_params, dtype=np.int64)
        params_dtype = np.empty(n_params, dtype=np.int32)
        params_size_csum = np.empty(n_params+1, dtype=np.int32)
        params_size_csum[0] = 0
        for i, param in enumerate(params):
            v = getattr(param, attr_name)
            if attr_name == 'grad' and v is None and zero_fill:
                v = param.xp.zeros_like(param.data)
                setattr(param, attr_name, v)
            params_dptr[i] = v.data.ptr
            if v.dtype not in [np.float16, np.float32]:
                raise ValueError('dtype must be float16 or float32.')
            params_dtype[i] = _communication_utility._get_nccl_type_id(v.dtype)
            params_size_csum[i+1] = params_size_csum[i] + v.size
        self.n_params = n_params
        self.n_elems = params_size_csum[n_params]
        self.size_csum = chainer.cuda.cupy.asarray(params_size_csum)
        self.dtype = chainer.cuda.cupy.asarray(params_dtype)
        self.dptr = chainer.cuda.cupy.asarray(params_dptr)


def _batched_pack_params(params_data, buffer, dtype):
    n_params = params_data.n_params
    n_elems = params_data.n_elems
    params_dptr = params_data.dptr
    params_dtype = params_data.dtype
    params_size_csum = params_data.size_csum
    buf_dtype = _communication_utility._get_nccl_type_id(dtype)
    n_threads = 128
    n_blocks = (n_elems + n_threads - 1) // n_threads
    _cupy_batched_pack_params()(
        (n_blocks, ), (n_threads, ),
        (buffer.memory.ptr, buf_dtype, n_elems,
         params_dptr, params_dtype, params_size_csum, n_params))


def _batched_unpack_params(params_data, buffer, dtype):
    n_params = params_data.n_params
    n_elems = params_data.n_elems
    params_dptr = params_data.dptr
    params_dtype = params_data.dtype
    params_size_csum = params_data.size_csum
    buf_dtype = _communication_utility._get_nccl_type_id(dtype)
    n_threads = 128
    n_blocks = (n_elems + n_threads - 1) // n_threads
    _cupy_batched_unpack_params()(
        (n_blocks, ), (n_threads, ),
        (buffer.memory.ptr, buf_dtype, n_elems,
         params_dptr, params_dtype, params_size_csum, n_params))


def _cupy_batched_pack_params():
    return chainer.cuda.raw(r'''
#include <cupy/carray.cuh>
#define NCCL_FLOAT16  6
#define NCCL_FLOAT32  7
    extern "C" __global__
    void cupy_batched_pack_params(
            void *dst0, int dst_dtype, int n_elems,
            unsigned long *params_dptr, int *params_dtype,
            int *params_size_csum, int n_params) {
        int tid = threadIdx.x + blockIdx.x * blockDim.x;
        if (tid >= n_elems) return;
        int j_min = 0;
        int j_max = n_params - 1;
        int j;
        while (1) {
            j = (j_min + j_max) / 2;
            if (tid < params_size_csum[j]) {
                j_max = j - 1;
                continue;
            }
            if (tid >= params_size_csum[j+1]){
                j_min = j + 1;
                continue;
            }
            break;
        }
        assert(tid >= params_size_csum[j]);
        assert(tid < params_size_csum[j+1]);
        int src_dtype = params_dtype[j];
        int src_idx = tid - params_size_csum[j];
        if (dst_dtype == NCCL_FLOAT16) {
            half* dst = (half*) dst0;
            if (src_dtype == NCCL_FLOAT16) {
                dst[tid] = (half) (((half*) (params_dptr[j]))[src_idx]);
            }
            else if (src_dtype == NCCL_FLOAT32) {
                dst[tid] = (half) (((float*) (params_dptr[j]))[src_idx]);
            }
        }
        else if (dst_dtype == NCCL_FLOAT32) {
            float* dst = (float*) dst0;
            if (src_dtype == NCCL_FLOAT16) {
                dst[tid] = (float) (((half*) (params_dptr[j]))[src_idx]);
            }
            else if (src_dtype == NCCL_FLOAT32) {
                dst[tid] = (float) (((float*) (params_dptr[j]))[src_idx]);
            }
       }
    }
    ''', 'cupy_batched_pack_params')


def _cupy_batched_unpack_params():
    return chainer.cuda.raw(r'''
#include <cupy/carray.cuh>
#define NCCL_FLOAT16  6
#define NCCL_FLOAT32  7
    extern "C" __global__
    void cupy_batched_unpack_params(
            void *src0, int src_dtype, int n_elems,
            unsigned long *params_dptr, int *params_dtype,
            int *params_size_csum, int n_params) {
        int tid = threadIdx.x + blockIdx.x * blockDim.x;
        if (tid >= n_elems) return;
        int j_min = 0;
        int j_max = n_params - 1;
        int j;
        while (1) {
            j = (j_min + j_max) / 2;
            if (tid < params_size_csum[j]) {
                j_max = j - 1;
                continue;
            }
            if (tid >= params_size_csum[j+1]){
                j_min = j + 1;
                continue;
            }
            break;
        }
        assert(tid >= params_size_csum[j]);
        assert(tid < params_size_csum[j+1]);
        int dst_dtype = params_dtype[j];
        int dst_idx = tid - params_size_csum[j];
        if (src_dtype == NCCL_FLOAT16) {
            half* src = (half*) src0;
            if (dst_dtype == NCCL_FLOAT16) {
                ((half*) (params_dptr[j]))[dst_idx] = (half) src[tid];
            }
            else if (dst_dtype == NCCL_FLOAT32) {
                ((float*) (params_dptr[j]))[dst_idx] = (float) src[tid];
            }
        }
        else if (src_dtype == NCCL_FLOAT32) {
            float* src = (float*) src0;
            if (dst_dtype == NCCL_FLOAT16) {
                ((half*) (params_dptr[j]))[dst_idx] = (half) src[tid];
            }
            else if (dst_dtype == NCCL_FLOAT32) {
                ((float*) (params_dptr[j]))[dst_idx] = (float) src[tid];
            }
       }
    }''', 'cupy_batched_unpack_params')<|MERGE_RESOLUTION|>--- conflicted
+++ resolved
@@ -183,12 +183,8 @@
         self.nccl_comm.allReduce(sendbuf.ptr(),
                                  recvbuf.ptr(), n_elems,
                                  type_id, nccl.NCCL_SUM, stream.ptr)
-<<<<<<< HEAD
         div_by_size = chainer.cuda.elementwise(
-=======
-        div_by_size = chainer.cuda.cupy.ElementwiseKernel(
             '',
->>>>>>> e4756090
             '{} x'.format(dtype.name),
             'x *= (1.0/{})'.format(self.size), 'div_by_size')
         div_by_size(
